--- conflicted
+++ resolved
@@ -17,17 +17,13 @@
 package consumer_test
 
 import (
-<<<<<<< HEAD
 	"fmt"
-=======
-	"github.com/Shopify/sarama"
-	"github.com/deckarep/golang-set"
->>>>>>> ab49b508
 	"strings"
 	"testing"
 	"time"
 
 	"github.com/Shopify/sarama"
+  "github.com/deckarep/golang-set"
 
 	"github.com/RedHatInsights/insights-results-aggregator/broker"
 	"github.com/RedHatInsights/insights-results-aggregator/consumer"
@@ -166,27 +162,7 @@
 	}
 }
 
-<<<<<<< HEAD
-func dummyConsumer(s storage.Storage) consumer.Consumer {
-=======
-func memoryStorage() (storage.Storage, error) {
-	storageCfg := storage.Configuration{
-		Driver:           "sqlite3",
-		SQLiteDataSource: ":memory:",
-	}
-	storage, err := storage.New(storageCfg)
-	if err != nil {
-		return nil, err
-	}
-	err = storage.Init()
-	if err != nil {
-		return nil, err
-	}
-	return storage, nil
-}
-
 func dummyConsumer(s storage.Storage, whitelist bool) consumer.Consumer {
->>>>>>> ab49b508
 	brokerCfg := broker.Configuration{
 		Address: "localhost:1234",
 		Topic:   "topic",
