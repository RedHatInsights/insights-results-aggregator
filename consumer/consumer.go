/*
Copyright © 2020 Red Hat, Inc.

Licensed under the Apache License, Version 2.0 (the "License");
you may not use this file except in compliance with the License.
You may obtain a copy of the License at

    http://www.apache.org/licenses/LICENSE-2.0

Unless required by applicable law or agreed to in writing, software
distributed under the License is distributed on an "AS IS" BASIS,
WITHOUT WARRANTIES OR CONDITIONS OF ANY KIND, either express or implied.
See the License for the specific language governing permissions and
limitations under the License.
*/

// Package consumer contains interface for any consumer that is able to
// process messages. It also contains implementation of Kafka consumer.
package consumer

import (
	"encoding/json"
	"errors"
	"log"
	"time"

	"github.com/Shopify/sarama"
	"github.com/google/uuid"

	"github.com/RedHatInsights/insights-results-aggregator/broker"
	"github.com/RedHatInsights/insights-results-aggregator/metrics"
	"github.com/RedHatInsights/insights-results-aggregator/storage"
	"github.com/RedHatInsights/insights-results-aggregator/types"
)

// Consumer represents any consumer of insights-rules messages
type Consumer interface {
	Serve()
	Close() error
	ProcessMessage(msg *sarama.ConsumerMessage) error
}

// KafkaConsumer in an implementation of Consumer interface
type KafkaConsumer struct {
	Configuration                        broker.Configuration
	Consumer                             sarama.Consumer
	PartitionConsumer                    sarama.PartitionConsumer
	Storage                              storage.Storage
	numberOfSuccessfullyConsumedMessages uint64
	numberOfErrorsConsumingMessages      uint64
}

// incomingMessage is representation of message consumed from any broker
type incomingMessage struct {
	Organization *types.OrgID       `json:"OrgID"`
	ClusterName  *types.ClusterName `json:"ClusterName"`
	Report       *interface{}       `json:"Report"`
	// LastChecked is a date in format "2020-01-23T16:15:59.478901889Z"
	LastChecked string `json:"LastChecked"`
}

// New constructs new implementation of Consumer interface
func New(brokerCfg broker.Configuration, storage storage.Storage) (*KafkaConsumer, error) {
	c, err := sarama.NewConsumer([]string{brokerCfg.Address}, nil)
	if err != nil {
		return nil, err
	}

	partitions, err := c.Partitions(brokerCfg.Topic)
	if err != nil {
		return nil, err
	}

	partitionConsumer, err := c.ConsumePartition(brokerCfg.Topic, partitions[0], sarama.OffsetNewest)
	if err != nil {
		return nil, err
	}

	consumer := &KafkaConsumer{
		Configuration:     brokerCfg,
		Consumer:          c,
		PartitionConsumer: partitionConsumer,
		Storage:           storage,
	}

	return consumer, nil
}

// parseMessage tries to parse incoming message and read all required attributes from it
func parseMessage(messageValue []byte) (incomingMessage, error) {
	var deserialized incomingMessage

	err := json.Unmarshal(messageValue, &deserialized)
	if err != nil {
		return deserialized, err
	}

	if deserialized.Organization == nil {
		return deserialized, errors.New("missing required attribute 'OrgID'")
	}
	if deserialized.ClusterName == nil {
		return deserialized, errors.New("missing required attribute 'ClusterName'")
	}
	if deserialized.Report == nil {
		return deserialized, errors.New("missing required attribute 'Report'")
	}

	_, err = uuid.Parse(string(*deserialized.ClusterName))

	if err != nil {
		return deserialized, errors.New("cluster name is not a UUID")
	}

	return deserialized, nil
}

<<<<<<< HEAD
func organizationAllowed(consumer *KafkaConsumer, orgID types.OrgID) bool {
=======
// organizationAllowed checks whether the given organization is on whitelist or not
func organizationAllowed(consumer KafkaConsumer, orgID types.OrgID) bool {
>>>>>>> 57dcade9
	whitelist := consumer.Configuration.OrgWhitelist
	if whitelist == nil {
		return false
	}

	orgWhitelisted := whitelist.Contains(int(orgID))

	return orgWhitelisted
}

// Serve starts listening for messages and processing them. It blocks current thread
func (consumer *KafkaConsumer) Serve() {
	log.Printf("Consumer has been started, waiting for messages send to topic %s\n", consumer.Configuration.Topic)

	for msg := range consumer.PartitionConsumer.Messages() {
		err := consumer.ProcessMessage(msg)
		if err != nil {
			log.Println("Error processing message consumed from Kafka:", err)
			consumer.numberOfErrorsConsumingMessages++
		} else {
			consumer.numberOfSuccessfullyConsumedMessages++
		}
	}
}

// ProcessMessage processes an incoming message
func (consumer *KafkaConsumer) ProcessMessage(msg *sarama.ConsumerMessage) error {
	log.Printf("Consumed message offset %d\n", msg.Offset)
	message, err := parseMessage(msg.Value)
	if err != nil {
		log.Println("Error parsing message from Kafka:", err)
		return err
	}
	metrics.ConsumedMessages.Inc()

	if ok := organizationAllowed(consumer, *message.Organization); !ok {
		return errors.New("Organization ID is not whitelisted")
	}

	log.Printf("Results for organization %d and cluster %s", *message.Organization, *message.ClusterName)

	reportAsStr, err := json.Marshal(*message.Report)
	if err != nil {
		log.Println("Error marshalling report:", err)
		return err
	}

	lastCheckedTime, err := time.Parse(time.RFC3339Nano, message.LastChecked)
	if err != nil {
		log.Println("Error parsing date from message:", err)
		return err
	}

	err = consumer.Storage.WriteReportForCluster(
		*message.Organization,
		*message.ClusterName,
		types.ClusterReport(reportAsStr),
		lastCheckedTime,
	)
	if err != nil {
		log.Println("Error writing report to database:", err)
		return err
	}
	// message has been parsed and stored into storage
	return nil
}

// Close method closes all resources used by consumer
func (consumer *KafkaConsumer) Close() error {
	err := consumer.PartitionConsumer.Close()
	if err != nil {
		return err
	}

	err = consumer.Consumer.Close()
	if err != nil {
		return err
	}

	return nil
}

// GetNumberOfSuccessfullyConsumedMessages returns number of consumed messages
// since creating KafkaConsumer obj
func (consumer *KafkaConsumer) GetNumberOfSuccessfullyConsumedMessages() uint64 {
	return consumer.numberOfSuccessfullyConsumedMessages
}

// GetNumberOfErrorsConsumingMessages returns number of errors during consuming messages
// since creating KafkaConsumer obj
func (consumer *KafkaConsumer) GetNumberOfErrorsConsumingMessages() uint64 {
	return consumer.numberOfErrorsConsumingMessages
}<|MERGE_RESOLUTION|>--- conflicted
+++ resolved
@@ -114,12 +114,8 @@
 	return deserialized, nil
 }
 
-<<<<<<< HEAD
+// organizationAllowed checks whether the given organization is on whitelist or not
 func organizationAllowed(consumer *KafkaConsumer, orgID types.OrgID) bool {
-=======
-// organizationAllowed checks whether the given organization is on whitelist or not
-func organizationAllowed(consumer KafkaConsumer, orgID types.OrgID) bool {
->>>>>>> 57dcade9
 	whitelist := consumer.Configuration.OrgWhitelist
 	if whitelist == nil {
 		return false
