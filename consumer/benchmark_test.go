// Copyright 2020 Red Hat, Inc
//
// Licensed under the Apache License, Version 2.0 (the "License");
// you may not use this file except in compliance with the License.
// You may obtain a copy of the License at
//
//      http://www.apache.org/licenses/LICENSE-2.0
//
// Unless required by applicable law or agreed to in writing, software
// distributed under the License is distributed on an "AS IS" BASIS,
// WITHOUT WARRANTIES OR CONDITIONS OF ANY KIND, either express or implied.
// See the License for the specific language governing permissions and
// limitations under the License.

package consumer_test

import (
	"io/ioutil"
	"path"
	"strings"
	"testing"

	_ "github.com/mattn/go-sqlite3"
	"github.com/rs/zerolog"
	"github.com/rs/zerolog/log"

	"github.com/RedHatInsights/insights-results-aggregator/consumer"
	"github.com/RedHatInsights/insights-results-aggregator/storage"
	"github.com/RedHatInsights/insights-results-aggregator/tests/helpers"
	"github.com/RedHatInsights/insights-results-aggregator/tests/testdata"
)

func benchmarkProcessingMessage(b *testing.B, s storage.Storage, messageProducer func() string) {
	kafkaConsumer := &consumer.KafkaConsumer{
		Storage: s,
	}

	b.ResetTimer()
	for i := 0; i < b.N; i++ {
		mustConsumerProcessMessage(b, kafkaConsumer, messageProducer())
	}
}

<<<<<<< HEAD
func getNoopStorage(*testing.B) (storage.Storage, func()) {
	return &storage.NoopStorage{}, func() {}
=======
func getNoopStorage(*testing.B) (storage.Storage, func(*testing.B)) {
	return &storage.NoopStorage{}, nil
>>>>>>> 77aa2687
}

func getSQLiteMemoryStorage(b *testing.B) (storage.Storage, func()) {
	return helpers.MustGetMockStorage(b, true)
}

<<<<<<< HEAD
func getSQLiteFileStorage(b *testing.B) (storage.Storage, func()) {
	return helpers.MustGetSQLiteFileStorage(b, true)
}

func getPostgresStorage(b *testing.B) (storage.Storage, func()) {
	return helpers.MustGetPostgresStorage(b, true)
}

=======
>>>>>>> 77aa2687
func BenchmarkKafkaConsumer_ProcessMessage_SimpleMessages(b *testing.B) {
	zerolog.SetGlobalLevel(zerolog.WarnLevel)

	var testCases = []struct {
		Name            string
		StorageProducer func(*testing.B) (storage.Storage, func())
		RandomMessages  bool
	}{
		{"NoopStorage", getNoopStorage, false},
		{"NoopStorage", getNoopStorage, true},
		{"SQLiteInMemory", getSQLiteMemoryStorage, false},
		{"SQLiteInMemory", getSQLiteMemoryStorage, true},
		{"Postgres", helpers.MustGetPostgresStorage, false},
		{"Postgres", helpers.MustGetPostgresStorage, true},
		{"SQLiteFile", helpers.MustGetSQLiteFileStorage, false},
		{"SQLiteFile", helpers.MustGetSQLiteFileStorage, true},
	}

	for _, testCase := range testCases {
		if testCase.RandomMessages {
			testCase.Name += "/RandomMessages"
		}

		b.Run(testCase.Name, func(b *testing.B) {
			benchStorage, cleaner := testCase.StorageProducer(b)
			defer cleaner()

			defer helpers.MustCloseStorage(b, benchStorage)

			if testCase.RandomMessages {
				benchmarkProcessingMessage(b, benchStorage, func() string {
					return testdata.GetRandomConsumerMessage()
				})
			} else {
				benchmarkProcessingMessage(b, benchStorage, func() string {
					return testdata.ConsumerMessage
				})
			}
		})
	}
}

func getMessagesFromDir(b *testing.B, dataDir string) []string {
	files, err := ioutil.ReadDir(dataDir)
	helpers.FailOnError(b, err)

	var messages []string

	for _, file := range files {
		if file.Mode().IsRegular() {
			if strings.HasSuffix(file.Name(), ".json") && !strings.Contains(file.Name(), "broken") {
				filePath := path.Join(dataDir, file.Name())

				fileBytes, err := ioutil.ReadFile(filePath)
				helpers.FailOnError(b, err)

				zerolog.SetGlobalLevel(zerolog.Disabled)
				parsedMessage, err := consumer.ParseMessage(fileBytes)
				zerolog.SetGlobalLevel(zerolog.WarnLevel)
				if err != nil {
					log.Warn().Msgf("skipping file %+v because it has bad structure", file.Name())
					continue
				}
				err = consumer.CheckReportStructure(*parsedMessage.Report)
				if err != nil {
					log.Warn().Msgf("skipping file %+v because its report has bad structure", file.Name())
					continue
				}

				fileContent := string(fileBytes)

				messages = append(messages, fileContent)
			}
		}
	}

	return messages
}

func BenchmarkKafkaConsumer_ProcessMessage_RealMessages(b *testing.B) {
	if testing.Short() {
		b.Skip("Skipping test because -short flag was passed")
		return
	}

	zerolog.SetGlobalLevel(zerolog.WarnLevel)

	messages := getMessagesFromDir(b, "../utils/produce_insights_results/")

	var testCases = []struct {
		Name            string
		StorageProducer func(*testing.B) (storage.Storage, func())
	}{
		{"NoopStorage", getNoopStorage},
		{"SQLiteInMemory", getSQLiteMemoryStorage},
		{"Postgres", helpers.MustGetPostgresStorage},
		{"SQLiteFile", helpers.MustGetSQLiteFileStorage},
	}

	for _, testCase := range testCases {
		testCase.Name += "/" + testCase.Name

		b.Run(testCase.Name, func(b *testing.B) {
			benchStorage, cleaner := testCase.StorageProducer(b)
			defer cleaner()

			defer helpers.MustCloseStorage(b, benchStorage)

			kafkaConsumer := &consumer.KafkaConsumer{
				Storage: benchStorage,
			}

			b.ResetTimer()
			for i := 0; i < b.N; i++ {
				for _, message := range messages {
					mustConsumerProcessMessage(b, kafkaConsumer, message)
				}
			}
		})
	}
}<|MERGE_RESOLUTION|>--- conflicted
+++ resolved
@@ -41,42 +41,22 @@
 	}
 }
 
-<<<<<<< HEAD
-func getNoopStorage(*testing.B) (storage.Storage, func()) {
+func getNoopStorage(testing.TB, bool) (storage.Storage, func()) {
 	return &storage.NoopStorage{}, func() {}
-=======
-func getNoopStorage(*testing.B) (storage.Storage, func(*testing.B)) {
-	return &storage.NoopStorage{}, nil
->>>>>>> 77aa2687
 }
 
-func getSQLiteMemoryStorage(b *testing.B) (storage.Storage, func()) {
-	return helpers.MustGetMockStorage(b, true)
-}
-
-<<<<<<< HEAD
-func getSQLiteFileStorage(b *testing.B) (storage.Storage, func()) {
-	return helpers.MustGetSQLiteFileStorage(b, true)
-}
-
-func getPostgresStorage(b *testing.B) (storage.Storage, func()) {
-	return helpers.MustGetPostgresStorage(b, true)
-}
-
-=======
->>>>>>> 77aa2687
 func BenchmarkKafkaConsumer_ProcessMessage_SimpleMessages(b *testing.B) {
 	zerolog.SetGlobalLevel(zerolog.WarnLevel)
 
 	var testCases = []struct {
 		Name            string
-		StorageProducer func(*testing.B) (storage.Storage, func())
+		StorageProducer func(testing.TB, bool) (storage.Storage, func())
 		RandomMessages  bool
 	}{
 		{"NoopStorage", getNoopStorage, false},
 		{"NoopStorage", getNoopStorage, true},
-		{"SQLiteInMemory", getSQLiteMemoryStorage, false},
-		{"SQLiteInMemory", getSQLiteMemoryStorage, true},
+		{"SQLiteInMemory", helpers.MustGetSQLiteMemoryStorage, false},
+		{"SQLiteInMemory", helpers.MustGetSQLiteMemoryStorage, true},
 		{"Postgres", helpers.MustGetPostgresStorage, false},
 		{"Postgres", helpers.MustGetPostgresStorage, true},
 		{"SQLiteFile", helpers.MustGetSQLiteFileStorage, false},
@@ -89,9 +69,10 @@
 		}
 
 		b.Run(testCase.Name, func(b *testing.B) {
-			benchStorage, cleaner := testCase.StorageProducer(b)
-			defer cleaner()
-
+			benchStorage, cleaner := testCase.StorageProducer(b, true)
+			if cleaner != nil {
+				defer cleaner()
+			}
 			defer helpers.MustCloseStorage(b, benchStorage)
 
 			if testCase.RandomMessages {
@@ -145,21 +126,16 @@
 }
 
 func BenchmarkKafkaConsumer_ProcessMessage_RealMessages(b *testing.B) {
-	if testing.Short() {
-		b.Skip("Skipping test because -short flag was passed")
-		return
-	}
-
 	zerolog.SetGlobalLevel(zerolog.WarnLevel)
 
 	messages := getMessagesFromDir(b, "../utils/produce_insights_results/")
 
 	var testCases = []struct {
 		Name            string
-		StorageProducer func(*testing.B) (storage.Storage, func())
+		StorageProducer func(testing.TB, bool) (storage.Storage, func())
 	}{
 		{"NoopStorage", getNoopStorage},
-		{"SQLiteInMemory", getSQLiteMemoryStorage},
+		{"SQLiteInMemory", helpers.MustGetSQLiteMemoryStorage},
 		{"Postgres", helpers.MustGetPostgresStorage},
 		{"SQLiteFile", helpers.MustGetSQLiteFileStorage},
 	}
@@ -168,9 +144,10 @@
 		testCase.Name += "/" + testCase.Name
 
 		b.Run(testCase.Name, func(b *testing.B) {
-			benchStorage, cleaner := testCase.StorageProducer(b)
-			defer cleaner()
-
+			benchStorage, cleaner := testCase.StorageProducer(b, true)
+			if cleaner != nil {
+				defer cleaner()
+			}
 			defer helpers.MustCloseStorage(b, benchStorage)
 
 			kafkaConsumer := &consumer.KafkaConsumer{
