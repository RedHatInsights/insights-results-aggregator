--- conflicted
+++ resolved
@@ -24,7 +24,6 @@
 
 This shell script can be used to produce several Insights results into Kafka topic. Its dependency is Kafkacat that needs to be installed on the same machine.
 
-<<<<<<< HEAD
 ## Documentation for developers
 
 All packages developed in this project have documentation available on [GoDoc server](https://godoc.org/):
@@ -36,22 +35,21 @@
 * [package `server`](https://godoc.org/github.com/RedHatInsights/insights-results-aggregator/server)
 * [package `storage`](https://godoc.org/github.com/RedHatInsights/insights-results-aggregator/storage)
 * [package `types`](https://godoc.org/github.com/RedHatInsights/insights-results-aggregator/types)
-=======
-# Testing
 
-## Unit tests:
+## Testing
+
+### Unit tests:
 
 `make test`
 
-## All integration tests:
+### All integration tests:
 
 `make integration_tests`
 
-### Only rest api tests
+#### Only rest api tests
 
 `make rest_api_tests`
 
-### Only metrics tests
+#### Only metrics tests
 
-`make metrics_tests`
->>>>>>> dd01d884
+`make metrics_tests`