/*
Copyright © 2020 Red Hat, Inc.

Licensed under the Apache License, Version 2.0 (the "License");
you may not use this file except in compliance with the License.
You may obtain a copy of the License at

    http://www.apache.org/licenses/LICENSE-2.0

Unless required by applicable law or agreed to in writing, software
distributed under the License is distributed on an "AS IS" BASIS,
WITHOUT WARRANTIES OR CONDITIONS OF ANY KIND, either express or implied.
See the License for the specific language governing permissions and
limitations under the License.
*/

package server_test

import (
	"bytes"
	"context"
	"database/sql"
	"fmt"
	"io/ioutil"
	"net/http"
	"os"
	"testing"
	"time"

	"github.com/DATA-DOG/go-sqlmock"
	"github.com/RedHatInsights/insights-results-aggregator-data/testdata"
	"github.com/rs/zerolog"
	"github.com/rs/zerolog/log"
	"github.com/stretchr/testify/assert"

	httputils "github.com/RedHatInsights/insights-operator-utils/http"

	"github.com/RedHatInsights/insights-results-aggregator/server"
	"github.com/RedHatInsights/insights-results-aggregator/storage"
	"github.com/RedHatInsights/insights-results-aggregator/tests/helpers"
	"github.com/RedHatInsights/insights-results-aggregator/types"
)

var config = server.Configuration{
<<<<<<< HEAD
	Address:           ":8080",
	APIPrefix:         "/api/test/",
	APISpecFile:       "openapi.json",
	Debug:             true,
	Auth:              false,
	UseHTTPS:          false,
	ContentServiceURL: "nonexistent/url",
=======
	Address:     ":8080",
	APIPrefix:   "/api/test/",
	APISpecFile: "openapi.json",
	Debug:       true,
	Auth:        false,
	EnableCORS:  true,
>>>>>>> 53427617
}

func init() {
	zerolog.SetGlobalLevel(zerolog.WarnLevel)
}

func checkResponseCode(t *testing.T, expected, actual int) {
	if expected != actual {
		t.Errorf("Expected response code %d. Got %d\n", expected, actual)
	}
}

func TestMakeURLToEndpoint(t *testing.T) {
	assert.Equal(
		t,
		"api/prefix/organizations/2/clusters/cluster_id/users/1/report",
		httputils.MakeURLToEndpoint("api/prefix/", server.ReportEndpoint, 2, "cluster_id", 1),
	)
}

<<<<<<< HEAD
=======
func TestAddCORSHeaders(t *testing.T) {
	mockStorage, closer := helpers.MustGetMockStorage(t, true)
	defer closer()

	err := mockStorage.WriteReportForCluster(
		testdata.OrgID, testdata.ClusterName, "{}", time.Now(), testdata.KafkaOffset,
	)
	helpers.FailOnError(t, err)

	helpers.AssertAPIRequest(t, mockStorage, &config, &helpers.APIRequest{
		Method:       http.MethodOptions,
		Endpoint:     server.ReportEndpoint,
		EndpointArgs: []interface{}{testdata.OrgID, testdata.ClusterName, testdata.UserID},
	}, &helpers.APIResponse{
		StatusCode: http.StatusOK,
		Headers: map[string]string{
			"Access-Control-Allow-Origin":      "*",
			"Access-Control-Allow-Methods":     "POST, GET, OPTIONS, PUT, DELETE",
			"Access-Control-Allow-Headers":     "Origin, Content-Type, Content-Length, Accept-Encoding, X-CSRF-Token, Authorization",
			"Access-Control-Allow-Credentials": "true",
		},
	})
}

>>>>>>> 53427617
func TestListOfClustersForNonExistingOrganization(t *testing.T) {
	helpers.AssertAPIRequest(t, nil, &config, &helpers.APIRequest{
		Method:       http.MethodGet,
		Endpoint:     server.ClustersForOrganizationEndpoint,
		EndpointArgs: []interface{}{1},
	}, &helpers.APIResponse{
		StatusCode: http.StatusOK,
		Body:       `{"clusters":[],"status":"ok"}`,
	})
}

func TestListOfClustersForOrganizationOK(t *testing.T) {
	mockStorage, closer := helpers.MustGetMockStorage(t, true)
	defer closer()

	err := mockStorage.WriteReportForCluster(
		testdata.OrgID, testdata.ClusterName, testdata.Report3Rules, testdata.LastCheckedAt, testdata.KafkaOffset,
	)
	helpers.FailOnError(t, err)

	helpers.AssertAPIRequest(t, mockStorage, &config, &helpers.APIRequest{
		Method:       http.MethodGet,
		Endpoint:     server.ClustersForOrganizationEndpoint,
		EndpointArgs: []interface{}{testdata.OrgID},
	}, &helpers.APIResponse{
		StatusCode: http.StatusOK,
		Body:       `{"clusters":["` + string(testdata.ClusterName) + `"],"status":"ok"}`,
	})
}

// TestListOfClustersForOrganizationDBError expects db error
// because the storage is closed before the query
func TestListOfClustersForOrganizationDBError(t *testing.T) {
	mockStorage, closer := helpers.MustGetMockStorage(t, true)
	closer()

	helpers.AssertAPIRequest(t, mockStorage, &config, &helpers.APIRequest{
		Method:       http.MethodGet,
		Endpoint:     server.ClustersForOrganizationEndpoint,
		EndpointArgs: []interface{}{testdata.OrgID},
	}, &helpers.APIResponse{
		StatusCode: http.StatusInternalServerError,
		Body:       `{"status": "Internal Server Error"}`,
	})
}

func TestListOfClustersForOrganizationNegativeID(t *testing.T) {
	helpers.AssertAPIRequest(t, nil, &config, &helpers.APIRequest{
		Method:       http.MethodGet,
		Endpoint:     server.ClustersForOrganizationEndpoint,
		EndpointArgs: []interface{}{-1},
	}, &helpers.APIResponse{
		StatusCode: http.StatusBadRequest,
		Body: `{
			"status": "Error during parsing param 'organization' with value '-1'. Error: 'unsigned integer expected'"
		}`,
	})
}

func TestListOfClustersForOrganizationNonIntID(t *testing.T) {
	helpers.AssertAPIRequest(t, nil, &config, &helpers.APIRequest{
		Method:       http.MethodGet,
		Endpoint:     server.ClustersForOrganizationEndpoint,
		EndpointArgs: []interface{}{"non-int"},
	}, &helpers.APIResponse{
		StatusCode: http.StatusBadRequest,
		Body: `{
			"status": "Error during parsing param 'organization' with value 'non-int'. Error: 'unsigned integer expected'"
		}`,
	})
}

func TestMainEndpoint(t *testing.T) {
	helpers.AssertAPIRequest(t, nil, &config, &helpers.APIRequest{
		Method:   http.MethodGet,
		Endpoint: server.MainEndpoint,
	}, &helpers.APIResponse{
		StatusCode: http.StatusOK,
		Body:       `{"status": "ok"}`,
	})
}

func TestListOfOrganizationsEmpty(t *testing.T) {
	helpers.AssertAPIRequest(t, nil, &config, &helpers.APIRequest{
		Method:   http.MethodGet,
		Endpoint: server.OrganizationsEndpoint,
	}, &helpers.APIResponse{
		StatusCode: http.StatusOK,
		Body:       `{"organizations":[],"status":"ok"}`,
	})
}

func TestListOfOrganizationsOK(t *testing.T) {
	mockStorage, closer := helpers.MustGetMockStorage(t, true)
	defer closer()

	err := mockStorage.WriteReportForCluster(
		1, "8083c377-8a05-4922-af8d-e7d0970c1f49", "{}", time.Now(), testdata.KafkaOffset,
	)
	helpers.FailOnError(t, err)

	err = mockStorage.WriteReportForCluster(
		5, "52ab955f-b769-444d-8170-4b676c5d3c85", "{}", time.Now(), testdata.KafkaOffset,
	)
	helpers.FailOnError(t, err)

	helpers.AssertAPIRequest(t, mockStorage, &config, &helpers.APIRequest{
		Method:   http.MethodGet,
		Endpoint: server.OrganizationsEndpoint,
	}, &helpers.APIResponse{
		StatusCode: http.StatusOK,
		Body:       `{"organizations":[1, 5],"status":"ok"}`,
	})
}

func TestListOfOrganizationsDBError(t *testing.T) {
	mockStorage, closer := helpers.MustGetMockStorage(t, true)
	closer()

	helpers.AssertAPIRequest(t, mockStorage, &config, &helpers.APIRequest{
		Method:   http.MethodGet,
		Endpoint: server.OrganizationsEndpoint,
	}, &helpers.APIResponse{
		StatusCode: http.StatusInternalServerError,
		Body:       `{"status": "Internal Server Error"}`,
	})
}

func TestServerStart(t *testing.T) {
	helpers.RunTestWithTimeout(t, func(t *testing.T) {
		s := server.New(server.Configuration{
			// will use any free port
			Address:   ":0",
			APIPrefix: config.APIPrefix,
			Auth:      true,
			Debug:     true,
		}, nil)

		go func() {
			for {
				if s.Serv != nil {
					break
				}

				time.Sleep(500 * time.Millisecond)
			}

			// doing some request to be sure server started successfully
			req, err := http.NewRequest(http.MethodGet, config.APIPrefix, nil)
			helpers.FailOnError(t, err)

			response := helpers.ExecuteRequest(s, req).Result()
			checkResponseCode(t, http.StatusForbidden, response.StatusCode)

			// stopping the server
			err = s.Stop(context.Background())
			helpers.FailOnError(t, err)
		}()

		err := s.Start()
		if err != nil && err != http.ErrServerClosed {
			t.Fatal(err)
		}
	}, 5*time.Second)
}

func TestServerStartError(t *testing.T) {
	testServer := server.New(server.Configuration{
		Address:   "localhost:99999",
		APIPrefix: "",
	}, nil)

	err := testServer.Start()
	assert.EqualError(t, err, "listen tcp: address 99999: invalid port")
}

func TestServeAPISpecFileOK(t *testing.T) {
	err := os.Chdir("../")
	helpers.FailOnError(t, err)

	fileData, err := ioutil.ReadFile(config.APISpecFile)
	helpers.FailOnError(t, err)

	helpers.AssertAPIRequest(t, nil, &config, &helpers.APIRequest{
		Method:   http.MethodGet,
		Endpoint: config.APISpecFile,
	}, &helpers.APIResponse{
		StatusCode: http.StatusOK,
		Body:       string(fileData),
	})
}

func TestServeAPISpecFileError(t *testing.T) {
	dirName, err := ioutil.TempDir("/tmp/", "")
	helpers.FailOnError(t, err)

	err = os.Chdir(dirName)
	helpers.FailOnError(t, err)

	err = os.Remove(dirName)
	helpers.FailOnError(t, err)

	helpers.AssertAPIRequest(t, nil, &config, &helpers.APIRequest{
		Method:   http.MethodGet,
		Endpoint: config.APISpecFile,
	}, &helpers.APIResponse{
		StatusCode: http.StatusInternalServerError,
		Body:       `{"status": "Internal Server Error"}`,
	})
}

func TestRuleFeedbackVote(t *testing.T) {
	for _, endpoint := range []string{
		server.LikeRuleEndpoint, server.DislikeRuleEndpoint, server.ResetVoteOnRuleEndpoint,
	} {
		var expectedVote types.UserVote

		switch endpoint {
		case server.LikeRuleEndpoint:
			expectedVote = types.UserVoteLike
		case server.DislikeRuleEndpoint:
			expectedVote = types.UserVoteDislike
		case server.ResetVoteOnRuleEndpoint:
			expectedVote = types.UserVoteNone
		default:
			t.Fatal("not expected action")
		}

		func(endpoint string) {
			mockStorage, closer := helpers.MustGetMockStorage(t, true)
			defer closer()

			err := mockStorage.WriteReportForCluster(
				testdata.OrgID, testdata.ClusterName, testdata.Report3Rules, testdata.LastCheckedAt, testdata.KafkaOffset,
			)
			helpers.FailOnError(t, err)

			helpers.AssertAPIRequest(t, mockStorage, &config, &helpers.APIRequest{
				Method:       http.MethodPut,
				Endpoint:     endpoint,
				EndpointArgs: []interface{}{testdata.ClusterName, testdata.Rule1ID},
				UserID:       testdata.UserID,
			}, &helpers.APIResponse{
				StatusCode: http.StatusOK,
				Body:       `{"status": "ok"}`,
			})

			feedback, err := mockStorage.GetUserFeedbackOnRule(testdata.ClusterName, testdata.Rule1ID, testdata.UserID)
			helpers.FailOnError(t, err)

			assert.Equal(t, testdata.ClusterName, feedback.ClusterID)
			assert.Equal(t, testdata.Rule1ID, feedback.RuleID)
			assert.Equal(t, testdata.UserID, feedback.UserID)
			assert.Equal(t, "", feedback.Message)
			assert.Equal(t, expectedVote, feedback.UserVote)
		}(endpoint)
	}
}

func TestRuleFeedbackVote_DBError(t *testing.T) {
	const errStr = "Internal Server Error"

	mockStorage, expects := helpers.MustGetMockStorageWithExpects(t)
	defer helpers.MustCloseMockStorageWithExpects(t, mockStorage, expects)

	expects.ExpectQuery("SELECT .* FROM report").
		WillReturnRows(
			sqlmock.NewRows([]string{"report", "last_checked_at"}).AddRow("1", time.Now()),
		)

	expects.ExpectPrepare("INSERT INTO").
		WillReturnError(fmt.Errorf(errStr))

	helpers.AssertAPIRequest(t, mockStorage, &config, &helpers.APIRequest{
		Method:       http.MethodPut,
		Endpoint:     server.LikeRuleEndpoint,
		EndpointArgs: []interface{}{testdata.ClusterName, testdata.Rule1ID},
		UserID:       testdata.UserID,
	}, &helpers.APIResponse{
		StatusCode: http.StatusInternalServerError,
		Body:       `{"status": "` + errStr + `"}`,
	})
}

func TestHTTPServer_UserFeedback_ClusterDoesNotExistError(t *testing.T) {
	for _, endpoint := range []string{
		server.LikeRuleEndpoint, server.DislikeRuleEndpoint, server.ResetVoteOnRuleEndpoint,
	} {
		helpers.AssertAPIRequest(t, nil, &config, &helpers.APIRequest{
			Method:       http.MethodPut,
			Endpoint:     endpoint,
			EndpointArgs: []interface{}{testdata.ClusterName, testdata.Rule1ID},
			UserID:       testdata.UserID,
		}, &helpers.APIResponse{
			StatusCode: http.StatusNotFound,
			Body: fmt.Sprintf(
				`{"status": "Item with ID %v was not found in the storage"}`,
				testdata.ClusterName,
			),
		})
	}
}

// TODO: make working with the new arch
//func TestHTTPServer_UserFeedback_RuleDoesNotExistError(t *testing.T) {
//	mockStorage, closer := helpers.MustGetMockStorage(t, true)
//	defer closer()
//
//	err := mockStorage.WriteReportForCluster(
//		testdata.OrgID, testdata.ClusterName, testdata.Report3Rules, testdata.LastCheckedAt, testdata.KafkaOffset,
//	)
//	helpers.FailOnError(t, err)
//
//	for _, endpoint := range []string{
//		server.LikeRuleEndpoint, server.DislikeRuleEndpoint, server.ResetVoteOnRuleEndpoint,
//	} {
//		helpers.AssertAPIRequest(t, mockStorage, &config, &helpers.APIRequest{
//			Method:       http.MethodPut,
//			Endpoint:     endpoint,
//			EndpointArgs: []interface{}{testdata.ClusterName, testdata.Rule1ID},
//			UserID:       testdata.UserID,
//		}, &helpers.APIResponse{
//			StatusCode: http.StatusNotFound,
//			Body: fmt.Sprintf(
//				`{"status": "Item with ID %v was not found in the storage"}`,
//				testdata.Rule1ID,
//			),
//		})
//	}
//}

func TestRuleFeedbackErrorBadClusterName(t *testing.T) {
	buf := new(bytes.Buffer)
	log.Logger = zerolog.New(buf)

	helpers.AssertAPIRequest(t, nil, &config, &helpers.APIRequest{
		Method:       http.MethodPut,
		Endpoint:     server.LikeRuleEndpoint,
		EndpointArgs: []interface{}{testdata.BadClusterName, testdata.Rule1ID},
	}, &helpers.APIResponse{
		StatusCode: http.StatusBadRequest,
		Body:       `{"status": "Error during parsing param 'cluster' with value 'aaaa'. Error: 'invalid UUID length: 4'"}`,
	})

	assert.Contains(t, buf.String(), "invalid cluster name: 'aaaa'. Error: invalid UUID length: 4")
}

func TestRuleFeedbackErrorBadRuleID(t *testing.T) {
	helpers.AssertAPIRequest(t, nil, &config, &helpers.APIRequest{
		Method:       http.MethodPut,
		Endpoint:     server.LikeRuleEndpoint,
		EndpointArgs: []interface{}{testdata.ClusterName, testdata.BadRuleID},
	}, &helpers.APIResponse{
		StatusCode: http.StatusBadRequest,
		Body: `{
			"status": "Error during parsing param 'rule_id' with value 'rule id with spaces'. Error: 'invalid rule ID, it must contain only from latin characters, number, underscores or dots'"
		}`,
	})
}

func TestHTTPServer_GetVoteOnRule_BadRuleID(t *testing.T) {
	helpers.AssertAPIRequest(t, nil, &config, &helpers.APIRequest{
		Method:       http.MethodGet,
		Endpoint:     server.GetVoteOnRuleEndpoint,
		EndpointArgs: []interface{}{testdata.ClusterName, testdata.BadRuleID},
	}, &helpers.APIResponse{
		StatusCode: http.StatusBadRequest,
		Body: `{
			"status": "Error during parsing param 'rule_id' with value 'rule id with spaces'. Error: 'invalid rule ID, it must contain only from latin characters, number, underscores or dots'"
		}`,
	})
}

func TestHTTPServer_GetVoteOnRule_DBError(t *testing.T) {
	mockStorage, closer := helpers.MustGetMockStorage(t, true)
	defer closer()

	err := mockStorage.WriteReportForCluster(
		testdata.OrgID, testdata.ClusterName, testdata.Report3Rules, testdata.LastCheckedAt, testdata.KafkaOffset,
	)
	helpers.FailOnError(t, err)

	connection := mockStorage.(*storage.DBStorage).GetConnection()

	_, err = connection.Exec(`DROP TABLE cluster_rule_user_feedback;`)
	helpers.FailOnError(t, err)

	helpers.AssertAPIRequest(t, mockStorage, &config, &helpers.APIRequest{
		Method:       http.MethodGet,
		Endpoint:     server.GetVoteOnRuleEndpoint,
		EndpointArgs: []interface{}{testdata.ClusterName, testdata.Rule1ID},
		UserID:       testdata.UserID,
	}, &helpers.APIResponse{
		StatusCode: http.StatusInternalServerError,
		Body:       `{"status": "Internal Server Error"}`,
	})
}

func TestRuleFeedbackErrorBadUserID(t *testing.T) {
	testServer := server.New(config, nil)

	url := httputils.MakeURLToEndpoint(config.APIPrefix, server.LikeRuleEndpoint, testdata.ClusterName, testdata.Rule1ID)

	req, err := http.NewRequest(http.MethodPut, url, nil)
	helpers.FailOnError(t, err)

	// put wrong identity
	identity := "wrong type"
	req = req.WithContext(context.WithValue(req.Context(), types.ContextKeyUser, identity))

	response := helpers.ExecuteRequest(testServer, req).Result()

	assert.Equal(t, http.StatusInternalServerError, response.StatusCode, "Expected different status code")
	helpers.CheckResponseBodyJSON(t, `{"status": "Internal Server Error"}`, response.Body)
}

func TestRuleFeedbackErrorClosedStorage(t *testing.T) {
	mockStorage, closer := helpers.MustGetMockStorage(t, true)
	closer()

	helpers.AssertAPIRequest(t, mockStorage, &config, &helpers.APIRequest{
		Method:       http.MethodPut,
		Endpoint:     server.LikeRuleEndpoint,
		EndpointArgs: []interface{}{testdata.ClusterName, testdata.Rule1ID},
		UserID:       testdata.UserID,
	}, &helpers.APIResponse{
		StatusCode: http.StatusInternalServerError,
		Body:       `{"status": "Internal Server Error"}`,
	})
}

func TestHTTPServer_GetVoteOnRule(t *testing.T) {
	for _, endpoint := range []string{
		server.LikeRuleEndpoint, server.DislikeRuleEndpoint, server.ResetVoteOnRuleEndpoint,
	} {
		var expectedVote types.UserVote

		switch endpoint {
		case server.LikeRuleEndpoint:
			expectedVote = types.UserVoteLike
		case server.DislikeRuleEndpoint:
			expectedVote = types.UserVoteDislike
		case server.ResetVoteOnRuleEndpoint:
			expectedVote = types.UserVoteNone
		default:
			t.Fatal("not expected action")
		}

		func(endpoint string) {
			mockStorage, closer := helpers.MustGetMockStorage(t, true)
			defer closer()

			err := mockStorage.WriteReportForCluster(
				testdata.OrgID, testdata.ClusterName, testdata.Report3Rules, testdata.LastCheckedAt, testdata.KafkaOffset,
			)
			helpers.FailOnError(t, err)

			helpers.AssertAPIRequest(t, mockStorage, &config, &helpers.APIRequest{
				Method:       http.MethodPut,
				Endpoint:     endpoint,
				EndpointArgs: []interface{}{testdata.ClusterName, testdata.Rule1ID},
				UserID:       testdata.UserID,
			}, &helpers.APIResponse{
				StatusCode: http.StatusOK,
				Body:       `{"status": "ok"}`,
			})

			helpers.AssertAPIRequest(t, mockStorage, &config, &helpers.APIRequest{
				Method:       http.MethodGet,
				Endpoint:     server.GetVoteOnRuleEndpoint,
				EndpointArgs: []interface{}{testdata.ClusterName, testdata.Rule1ID},
				UserID:       testdata.UserID,
			}, &helpers.APIResponse{
				StatusCode: http.StatusOK,
				Body:       fmt.Sprintf(`{"status": "ok", "vote":%v}`, expectedVote),
			})
		}(endpoint)
	}
}

func TestRuleToggle(t *testing.T) {
	for _, endpoint := range []string{
		server.DisableRuleForClusterEndpoint, server.EnableRuleForClusterEndpoint,
	} {
		var expectedState storage.RuleToggle

		switch endpoint {
		case server.DisableRuleForClusterEndpoint:
			expectedState = storage.RuleToggleDisable
		case server.EnableRuleForClusterEndpoint:
			expectedState = storage.RuleToggleEnable
		default:
			t.Fatal("no such endpoint")
		}

		func(endpoint string) {
			mockStorage, closer := helpers.MustGetMockStorage(t, true)
			defer closer()

			err := mockStorage.WriteReportForCluster(
				testdata.OrgID, testdata.ClusterName, testdata.Report3Rules, testdata.LastCheckedAt, testdata.KafkaOffset,
			)
			helpers.FailOnError(t, err)

			helpers.AssertAPIRequest(t, mockStorage, &config, &helpers.APIRequest{
				Method:       http.MethodPut,
				Endpoint:     endpoint,
				EndpointArgs: []interface{}{testdata.ClusterName, testdata.Rule1ID},
				UserID:       testdata.UserID,
			}, &helpers.APIResponse{
				StatusCode: http.StatusOK,
				Body:       `{"status": "ok"}`,
			})

			toggledRule, err := mockStorage.GetFromClusterRuleToggle(testdata.ClusterName, testdata.Rule1ID, testdata.UserID)
			helpers.FailOnError(t, err)

			assert.Equal(t, testdata.ClusterName, toggledRule.ClusterID)
			assert.Equal(t, testdata.Rule1ID, toggledRule.RuleID)
			assert.Equal(t, testdata.UserID, toggledRule.UserID)
			assert.Equal(t, expectedState, toggledRule.Disabled)
			if toggledRule.Disabled == storage.RuleToggleDisable {
				assert.Equal(t, sql.NullTime{}, toggledRule.EnabledAt)
			} else {
				assert.Equal(t, sql.NullTime{}, toggledRule.DisabledAt)
			}
		}(endpoint)
	}
}

func TestHTTPServer_deleteOrganizationsOK(t *testing.T) {
	helpers.AssertAPIRequest(t, nil, &config, &helpers.APIRequest{
		Method:       http.MethodDelete,
		Endpoint:     server.DeleteOrganizationsEndpoint,
		EndpointArgs: []interface{}{1},
	}, &helpers.APIResponse{
		StatusCode: http.StatusOK,
		Body:       `{"status": "ok"}`,
	})
}

func TestHTTPServer_deleteOrganizations_NonIntOrgID(t *testing.T) {
	helpers.AssertAPIRequest(t, nil, &config, &helpers.APIRequest{
		Method:       http.MethodDelete,
		Endpoint:     server.DeleteOrganizationsEndpoint,
		EndpointArgs: []interface{}{"non-int"},
	}, &helpers.APIResponse{
		StatusCode: http.StatusBadRequest,
		Body:       `{"status": "Error during parsing param 'organizations' with value 'non-int'. Error: 'integer array expected'"}`,
	})
}

func TestHTTPServer_deleteOrganizations_DBError(t *testing.T) {
	mockStorage, closer := helpers.MustGetMockStorage(t, true)
	closer()

	helpers.AssertAPIRequest(t, mockStorage, &config, &helpers.APIRequest{
		Method:       http.MethodDelete,
		Endpoint:     server.DeleteOrganizationsEndpoint,
		EndpointArgs: []interface{}{testdata.OrgID},
	}, &helpers.APIResponse{
		StatusCode: http.StatusInternalServerError,
		Body:       `{"status": "Internal Server Error"}`,
	})
}

func TestHTTPServer_deleteClusters(t *testing.T) {
	helpers.AssertAPIRequest(t, nil, &config, &helpers.APIRequest{
		Method:       http.MethodDelete,
		Endpoint:     server.DeleteClustersEndpoint,
		EndpointArgs: []interface{}{testdata.ClusterName},
	}, &helpers.APIResponse{
		StatusCode: http.StatusOK,
		Body:       `{"status": "ok"}`,
	})
}

func TestHTTPServer_deleteClusters_DBError(t *testing.T) {
	mockStorage, closer := helpers.MustGetMockStorage(t, true)
	closer()

	helpers.AssertAPIRequest(t, mockStorage, &config, &helpers.APIRequest{
		Method:       http.MethodDelete,
		Endpoint:     server.DeleteClustersEndpoint,
		EndpointArgs: []interface{}{testdata.ClusterName},
	}, &helpers.APIResponse{
		StatusCode: http.StatusInternalServerError,
		Body:       `{"status": "Internal Server Error"}`,
	})
}

func TestHTTPServer_deleteClusters_BadClusterName(t *testing.T) {
	helpers.AssertAPIRequest(t, nil, &config, &helpers.APIRequest{
		Method:       http.MethodDelete,
		Endpoint:     server.DeleteClustersEndpoint,
		EndpointArgs: []interface{}{testdata.BadClusterName},
	}, &helpers.APIResponse{
		StatusCode: http.StatusBadRequest,
		Body:       `{"status": "Error during parsing param 'cluster' with value 'aaaa'. Error: 'invalid UUID length: 4'"}`,
	})
}<|MERGE_RESOLUTION|>--- conflicted
+++ resolved
@@ -42,22 +42,11 @@
 )
 
 var config = server.Configuration{
-<<<<<<< HEAD
 	Address:           ":8080",
 	APIPrefix:         "/api/test/",
 	APISpecFile:       "openapi.json",
 	Debug:             true,
 	Auth:              false,
-	UseHTTPS:          false,
-	ContentServiceURL: "nonexistent/url",
-=======
-	Address:     ":8080",
-	APIPrefix:   "/api/test/",
-	APISpecFile: "openapi.json",
-	Debug:       true,
-	Auth:        false,
-	EnableCORS:  true,
->>>>>>> 53427617
 }
 
 func init() {
@@ -78,33 +67,6 @@
 	)
 }
 
-<<<<<<< HEAD
-=======
-func TestAddCORSHeaders(t *testing.T) {
-	mockStorage, closer := helpers.MustGetMockStorage(t, true)
-	defer closer()
-
-	err := mockStorage.WriteReportForCluster(
-		testdata.OrgID, testdata.ClusterName, "{}", time.Now(), testdata.KafkaOffset,
-	)
-	helpers.FailOnError(t, err)
-
-	helpers.AssertAPIRequest(t, mockStorage, &config, &helpers.APIRequest{
-		Method:       http.MethodOptions,
-		Endpoint:     server.ReportEndpoint,
-		EndpointArgs: []interface{}{testdata.OrgID, testdata.ClusterName, testdata.UserID},
-	}, &helpers.APIResponse{
-		StatusCode: http.StatusOK,
-		Headers: map[string]string{
-			"Access-Control-Allow-Origin":      "*",
-			"Access-Control-Allow-Methods":     "POST, GET, OPTIONS, PUT, DELETE",
-			"Access-Control-Allow-Headers":     "Origin, Content-Type, Content-Length, Accept-Encoding, X-CSRF-Token, Authorization",
-			"Access-Control-Allow-Credentials": "true",
-		},
-	})
-}
-
->>>>>>> 53427617
 func TestListOfClustersForNonExistingOrganization(t *testing.T) {
 	helpers.AssertAPIRequest(t, nil, &config, &helpers.APIRequest{
 		Method:       http.MethodGet,
