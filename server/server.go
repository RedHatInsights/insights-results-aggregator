--- conflicted
+++ resolved
@@ -116,59 +116,6 @@
 	}
 }
 
-<<<<<<< HEAD
-=======
-func getTotalRuleCount(reportRules types.ReportRules) int {
-	totalCount := len(reportRules.HitRules) +
-		len(reportRules.SkippedRules) +
-		len(reportRules.PassedRules)
-	return totalCount
-}
-
-// getContentForRules returns the hit rules from the report, as well as total count of all rules (skipped, ..)
-func (server *HTTPServer) getContentForRules(
-	writer http.ResponseWriter,
-	report types.ClusterReport,
-	userID types.UserID,
-	clusterName types.ClusterName,
-) ([]types.RuleContentResponse, int, error) {
-	var reportRules types.ReportRules
-
-	err := json.Unmarshal([]byte(report), &reportRules)
-	if err != nil {
-		log.Error().Err(err).Msg("Unable to parse cluster report")
-		handleServerError(writer, err)
-		return nil, 0, err
-	}
-
-	totalRules := getTotalRuleCount(reportRules)
-
-	hitRules, err := server.Storage.GetContentForRules(reportRules, userID, clusterName)
-	if err != nil {
-		log.Error().Err(err).Msg("Unable to retrieve rules content from database")
-		handleServerError(writer, err)
-		return nil, 0, err
-	}
-
-	return hitRules, totalRules, nil
-}
-
-// getUserVoteForRules returns user votes for defined list of report's IDs
-func (server *HTTPServer) getUserVoteForRules(
-	feedbacks map[types.RuleID]types.UserVote,
-	rulesContent []types.RuleContentResponse,
-) []types.RuleContentResponse {
-	for i := range rulesContent {
-		if vote, found := feedbacks[types.RuleID(rulesContent[i].RuleModule)]; found {
-			rulesContent[i].UserVote = vote
-		} else {
-			rulesContent[i].UserVote = types.UserVoteNone
-		}
-	}
-	return rulesContent
-}
-
->>>>>>> 0540b06f
 func (server *HTTPServer) readReportForCluster(writer http.ResponseWriter, request *http.Request) {
 	organizationID, err := readOrganizationID(writer, request, server.Config.Auth)
 	if err != nil {
