/*
Copyright © 2020 Red Hat, Inc.

Licensed under the Apache License, Version 2.0 (the "License");
you may not use this file except in compliance with the License.
You may obtain a copy of the License at

    http://www.apache.org/licenses/LICENSE-2.0

Unless required by applicable law or agreed to in writing, software
distributed under the License is distributed on an "AS IS" BASIS,
WITHOUT WARRANTIES OR CONDITIONS OF ANY KIND, either express or implied.
See the License for the specific language governing permissions and
limitations under the License.
*/

// Package server contains implementation of REST API server (HTTPServer) for the
// Insights results aggregator service. In current version, the following
// REST API endpoints are available:
//
// API_PREFIX/organizations - list of all organizations (HTTP GET)
//
// API_PREFIX/organizations/{organization}/clusters - list of all clusters for given organization (HTTP GET)
//
// API_PREFIX/report/{organization}/{cluster} - insights OCP results for given cluster name (HTTP GET)
//
// Please note that API_PREFIX is part of server configuration (see Configuration). Also please note that
// JSON format is used to transfer data between server and clients.
//
// Configuration:
//
// It is possible to configure the HTTP server. Currently, two configuration options are available and can
// be changed by using Configuration structure:
//
// Address - usually just in a form ":8080", ie. just the port needs to be configured in most cases
// APIPrefix - usually "/api/v1/" used for all REST API calls
package server

import (
	"context"
	"log"
	"net/http"
	"time"

	"github.com/RedHatInsights/insights-operator-utils/responses"
	"github.com/RedHatInsights/insights-results-aggregator/metrics"
	"github.com/RedHatInsights/insights-results-aggregator/storage"
	"github.com/RedHatInsights/insights-results-aggregator/types"
	"github.com/gorilla/mux"
	"github.com/prometheus/client_golang/prometheus"
	"github.com/prometheus/client_golang/prometheus/promhttp"
)

// HTTPServer in an implementation of Server interface
type HTTPServer struct {
	Config  Configuration
	Storage storage.Storage
	Serv    *http.Server
}

// New constructs new implementation of Server interface
func New(config Configuration, storage storage.Storage) *HTTPServer {
	return &HTTPServer{
		Config:  config,
		Storage: storage,
	}
}

func logRequestHandler(writer http.ResponseWriter, request *http.Request, nextHandler http.Handler) {
	log.Println("Request URI: " + request.RequestURI)
	log.Println("Request method: " + request.Method)
	metrics.APIRequests.With(prometheus.Labels{"url": request.RequestURI}).Inc()
	startTime := time.Now()
	nextHandler.ServeHTTP(writer, request)
	duration := time.Since(startTime)
	metrics.APIResponsesTime.With(prometheus.Labels{"url": request.RequestURI}).Observe(float64(duration.Microseconds()))
}

// LogRequest - middleware for loging requests
func (server *HTTPServer) LogRequest(nextHandler http.Handler) http.Handler {
	return http.HandlerFunc(
		func(writer http.ResponseWriter, request *http.Request) {
			logRequestHandler(writer, request, nextHandler)
		})
}

func (server *HTTPServer) mainEndpoint(writer http.ResponseWriter, request *http.Request) {
	responses.SendResponse(writer, responses.BuildOkResponse())
}

func (server *HTTPServer) listOfOrganizations(writer http.ResponseWriter, request *http.Request) {
	organizations, err := server.Storage.ListOfOrgs()
	if err != nil {
		log.Println("Unable to get list of organizations", err)
		responses.SendInternalServerError(writer, err.Error())
	} else {
		responses.SendResponse(writer, responses.BuildOkResponseWithData("organizations", organizations))
	}
}

<<<<<<< HEAD
func (server *HTTPServer) listOfClustersForOrganization(writer http.ResponseWriter, request *http.Request) {
	organizationID, err := readOrganizationID(writer, request)
=======
func (server HTTPServer) readOrganizationID(writer http.ResponseWriter, request *http.Request) (types.OrgID, error) {
	organizationIDParam, found := mux.Vars(request)["organization"]
	identityContext := request.Context().Value(contextKeyUser)

	if !found {
		// query parameter 'organization' can't be found in request, which might be caused by issue in Gorilla mux
		// (not on client side)
		const message = "Organization ID is not provided"
		log.Println(message)
		responses.SendInternalServerError(writer, message)
		return 0, errors.New(message)
	}

	if identityContext != nil && !server.Config.Debug {
		identity := identityContext.(Identity)
		if identity.Internal.OrgID != organizationIDParam {
			const message = "You have no permissions to get info about this organization"
			log.Println(message)
			responses.SendForbidden(writer, message)
			return 0, errors.New(message)
		}
	}

	organizationID, err := strconv.ParseInt(organizationIDParam, 10, 0)
	if err != nil {
		const message = "Wrong organization ID provided"
		log.Println(message, err)
		responses.SendError(writer, err.Error())
		return 0, errors.New(message)
	}

	return types.OrgID(int(organizationID)), nil
}

func (server HTTPServer) readClusterName(writer http.ResponseWriter, request *http.Request) (types.ClusterName, error) {
	clusterName, found := mux.Vars(request)["cluster"]
	if !found {
		// query parameter 'cluster' can't be found in request, which might be caused by issue in Gorilla mux
		// (not on client side)
		const message = "Cluster name is not provided"
		log.Println(message)
		responses.SendInternalServerError(writer, message)
		return types.ClusterName(""), errors.New(message)
	}

	if _, err := uuid.Parse(clusterName); err != nil {
		const message = "Cluster name format is invalid"
		log.Println(message)
		responses.SendInternalServerError(writer, message)
		return types.ClusterName(""), errors.New(message)
	}
	return types.ClusterName(clusterName), nil
}

func (server HTTPServer) listOfClustersForOrganization(writer http.ResponseWriter, request *http.Request) {
	organizationID, err := server.readOrganizationID(writer, request)

>>>>>>> ab49b508
	if err != nil {
		// everything has been handled already
		return
	}

	clusters, err := server.Storage.ListOfClustersForOrg(types.OrgID(int(organizationID)))
	if err != nil {
		log.Println("Unable to get list of clusters", err)
		responses.SendInternalServerError(writer, err.Error())
	} else {
		responses.SendResponse(writer, responses.BuildOkResponseWithData("clusters", clusters))
	}
}

func (server *HTTPServer) readReportForCluster(writer http.ResponseWriter, request *http.Request) {
	organizationID, err := readOrganizationID(writer, request)
	if err != nil {
		// everything has been handled already
		return
	}

	clusterName, err := readClusterName(writer, request)
	if err != nil {
		// everything has been handled already
		return
	}

	report, err := server.Storage.ReadReportForCluster(organizationID, clusterName)
	if _, ok := err.(*storage.ItemNotFoundError); ok {
		responses.Send(http.StatusNotFound, writer, err.Error())
	} else if err != nil {
		log.Println("Unable to read report for cluster", err)
		responses.SendInternalServerError(writer, err.Error())
	} else {
		responses.SendResponse(writer, responses.BuildOkResponseWithData("report", report))
	}
}

// Initialize perform the server initialization
func (server *HTTPServer) Initialize(address string) http.Handler {
	log.Println("Initializing HTTP server at", address)

	router := mux.NewRouter().StrictSlash(true)
	router.Use(server.LogRequest)
	if !server.Config.Debug {
		router.Use(server.Authentication)
	}

	// common REST API endpoints
	router.HandleFunc(server.Config.APIPrefix, server.mainEndpoint).Methods("GET")
	router.HandleFunc(server.Config.APIPrefix+"organizations", server.listOfOrganizations).Methods("GET")
	router.HandleFunc(server.Config.APIPrefix+"organizations/{organization}/clusters", server.listOfClustersForOrganization).Methods("GET")
	router.HandleFunc(server.Config.APIPrefix+"report/{organization}/{cluster}", server.readReportForCluster).Methods("GET")

	// Prometheus metrics
	router.Handle(server.Config.APIPrefix+"metrics", promhttp.Handler()).Methods("GET")

	return router
}

// Start starts server
func (server *HTTPServer) Start() error {
	address := server.Config.Address
	log.Println("Starting HTTP server at", address)
	router := server.Initialize(address)
	server.Serv = &http.Server{Addr: address, Handler: router}

	err := server.Serv.ListenAndServe()
	if err != nil && err != http.ErrServerClosed {
		log.Printf("Unable to start HTTP server %v", err)
		return err
	}

	return nil
}

// Stop stops server's execution
func (server *HTTPServer) Stop(ctx context.Context) error {
	return server.Serv.Shutdown(ctx)
}<|MERGE_RESOLUTION|>--- conflicted
+++ resolved
@@ -98,68 +98,9 @@
 	}
 }
 
-<<<<<<< HEAD
 func (server *HTTPServer) listOfClustersForOrganization(writer http.ResponseWriter, request *http.Request) {
 	organizationID, err := readOrganizationID(writer, request)
-=======
-func (server HTTPServer) readOrganizationID(writer http.ResponseWriter, request *http.Request) (types.OrgID, error) {
-	organizationIDParam, found := mux.Vars(request)["organization"]
-	identityContext := request.Context().Value(contextKeyUser)
 
-	if !found {
-		// query parameter 'organization' can't be found in request, which might be caused by issue in Gorilla mux
-		// (not on client side)
-		const message = "Organization ID is not provided"
-		log.Println(message)
-		responses.SendInternalServerError(writer, message)
-		return 0, errors.New(message)
-	}
-
-	if identityContext != nil && !server.Config.Debug {
-		identity := identityContext.(Identity)
-		if identity.Internal.OrgID != organizationIDParam {
-			const message = "You have no permissions to get info about this organization"
-			log.Println(message)
-			responses.SendForbidden(writer, message)
-			return 0, errors.New(message)
-		}
-	}
-
-	organizationID, err := strconv.ParseInt(organizationIDParam, 10, 0)
-	if err != nil {
-		const message = "Wrong organization ID provided"
-		log.Println(message, err)
-		responses.SendError(writer, err.Error())
-		return 0, errors.New(message)
-	}
-
-	return types.OrgID(int(organizationID)), nil
-}
-
-func (server HTTPServer) readClusterName(writer http.ResponseWriter, request *http.Request) (types.ClusterName, error) {
-	clusterName, found := mux.Vars(request)["cluster"]
-	if !found {
-		// query parameter 'cluster' can't be found in request, which might be caused by issue in Gorilla mux
-		// (not on client side)
-		const message = "Cluster name is not provided"
-		log.Println(message)
-		responses.SendInternalServerError(writer, message)
-		return types.ClusterName(""), errors.New(message)
-	}
-
-	if _, err := uuid.Parse(clusterName); err != nil {
-		const message = "Cluster name format is invalid"
-		log.Println(message)
-		responses.SendInternalServerError(writer, message)
-		return types.ClusterName(""), errors.New(message)
-	}
-	return types.ClusterName(clusterName), nil
-}
-
-func (server HTTPServer) listOfClustersForOrganization(writer http.ResponseWriter, request *http.Request) {
-	organizationID, err := server.readOrganizationID(writer, request)
-
->>>>>>> ab49b508
 	if err != nil {
 		// everything has been handled already
 		return
