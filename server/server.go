/*
Copyright © 2020 Red Hat, Inc.

Licensed under the Apache License, Version 2.0 (the "License");
you may not use this file except in compliance with the License.
You may obtain a copy of the License at

    http://www.apache.org/licenses/LICENSE-2.0

Unless required by applicable law or agreed to in writing, software
distributed under the License is distributed on an "AS IS" BASIS,
WITHOUT WARRANTIES OR CONDITIONS OF ANY KIND, either express or implied.
See the License for the specific language governing permissions and
limitations under the License.
*/

// Package server contains implementation of REST API server (HTTPServer) for the
// Insights results aggregator service. In current version, the following
// REST API endpoints are available:
//
// API_PREFIX/organizations - list of all organizations (HTTP GET)
//
// API_PREFIX/organizations/{organization}/clusters - list of all clusters for given organization (HTTP GET)
//
// API_PREFIX/report/{organization}/{cluster} - insights OCP results for given cluster name (HTTP GET)
//
// API_PREFIX/rule/{cluster}/{rule_id}/like - like a rule for cluster with current user (from auth token)
//
// API_PREFIX/rule/{cluster}/{rule_id}/dislike - dislike a rule for cluster with current user (from auth token)
//
// API_PREFIX/rule/{cluster}/{rule_id}/reset_vote- reset vote for a rule for cluster with current user (from auth token)
//
// Please note that API_PREFIX is part of server configuration (see Configuration). Also please note that
// JSON format is used to transfer data between server and clients.
//
// Configuration:
//
// It is possible to configure the HTTP server. Currently, two configuration options are available and can
// be changed by using Configuration structure:
//
// Address - usually just in a form ":8080", ie. just the port needs to be configured in most cases
// APIPrefix - usually "/api/v1/" used for all REST API calls
package server

import (
	"context"
<<<<<<< HEAD
=======
	"encoding/json"
	"log"
>>>>>>> e0686916
	"net/http"
	"path/filepath"
	"time"

	"github.com/gorilla/mux"
	"github.com/prometheus/client_golang/prometheus"
	"github.com/prometheus/client_golang/prometheus/promhttp"
	"github.com/rs/zerolog/log"

	"github.com/RedHatInsights/insights-operator-utils/responses"
	"github.com/RedHatInsights/insights-results-aggregator/metrics"
	"github.com/RedHatInsights/insights-results-aggregator/storage"
	"github.com/RedHatInsights/insights-results-aggregator/types"
)

// HTTPServer in an implementation of Server interface
type HTTPServer struct {
	Config  Configuration
	Storage storage.Storage
	Serv    *http.Server
}

// New constructs new implementation of Server interface
func New(config Configuration, storage storage.Storage) *HTTPServer {
	return &HTTPServer{
		Config:  config,
		Storage: storage,
	}
}

func logRequestHandler(writer http.ResponseWriter, request *http.Request, nextHandler http.Handler) {
	log.Print("Request URI: " + request.RequestURI)
	log.Print("Request method: " + request.Method)
	metrics.APIRequests.With(prometheus.Labels{"url": request.RequestURI}).Inc()
	startTime := time.Now()
	nextHandler.ServeHTTP(writer, request)
	duration := time.Since(startTime)
	metrics.APIResponsesTime.With(prometheus.Labels{"url": request.RequestURI}).Observe(float64(duration.Microseconds()))
}

// LogRequest - middleware for loging requests
func (server *HTTPServer) LogRequest(nextHandler http.Handler) http.Handler {
	return http.HandlerFunc(
		func(writer http.ResponseWriter, request *http.Request) {
			logRequestHandler(writer, request, nextHandler)
		})
}

func (server *HTTPServer) mainEndpoint(writer http.ResponseWriter, _ *http.Request) {
	responses.SendResponse(writer, responses.BuildOkResponse())
}

func (server *HTTPServer) listOfOrganizations(writer http.ResponseWriter, _ *http.Request) {
	organizations, err := server.Storage.ListOfOrgs()
	if err != nil {
		log.Error().Err(err).Msg("Unable to get list of organizations")
		responses.SendInternalServerError(writer, err.Error())
	} else {
		responses.SendResponse(writer, responses.BuildOkResponseWithData("organizations", organizations))
	}
}

func (server *HTTPServer) listOfClustersForOrganization(writer http.ResponseWriter, request *http.Request) {
	organizationID, err := readOrganizationID(writer, request)

	if err != nil {
		// everything has been handled already
		return
	}

	clusters, err := server.Storage.ListOfClustersForOrg(organizationID)
	if err != nil {
		log.Error().Err(err).Msg("Unable to get list of clusters")
		responses.SendInternalServerError(writer, err.Error())
	} else {
		responses.SendResponse(writer, responses.BuildOkResponseWithData("clusters", clusters))
	}
}

func getTotalRuleCount(reportRules types.ReportRules) int {
	totalCount := len(reportRules.HitRules) +
		len(reportRules.SkippedRules) +
		len(reportRules.PassedRules)
	return totalCount
}

// getContentForRules returns the hit rules from the report, as well as total count of all rules (skipped, ..)
func (server *HTTPServer) getContentForRules(
	writer http.ResponseWriter,
	report types.ClusterReport,
) ([]types.RuleContentResponse, int, error) {

	var reportRules types.ReportRules

	err := json.Unmarshal([]byte(report), &reportRules)
	if err != nil {
		log.Println("Unable to parse cluster report", err)
		responses.SendInternalServerError(writer, err.Error())
		return nil, 0, err
	}

	totalRules := getTotalRuleCount(reportRules)

	hitRules, err := server.Storage.GetContentForRules(reportRules)
	if err != nil {
		log.Println("Unable to retrieve rules content from database", err)
		responses.SendInternalServerError(writer, err.Error())
		return nil, 0, err
	}

	return hitRules, totalRules, nil
}

func (server *HTTPServer) readReportForCluster(writer http.ResponseWriter, request *http.Request) {
	organizationID, err := readOrganizationID(writer, request)
	if err != nil {
		// everything has been handled already
		return
	}

	clusterName, err := readClusterName(writer, request)
	if err != nil {
		// everything has been handled already
		return
	}

	report, lastChecked, err := server.Storage.ReadReportForCluster(organizationID, clusterName)
	if _, ok := err.(*storage.ItemNotFoundError); ok {
		responses.Send(http.StatusNotFound, writer, err.Error())
	} else if err != nil {
		log.Error().Err(err).Msg("Unable to read report for cluster")
		responses.SendInternalServerError(writer, err.Error())
	}

	rulesContent, rulesCount, err := server.getContentForRules(writer, report)
	if err != nil {
		// everything has been handled already
		return
	}
	hitRulesCount := len(rulesContent)
	// -1 as count in response means there are no rules for this cluster
	// as opposed to no rules hit for the cluster
	if rulesCount == 0 {
		rulesCount = -1
	} else {
		rulesCount = hitRulesCount
	}

	response := types.ReportResponse{
		Meta: types.ReportResponseMeta{
			Count:         rulesCount,
			LastCheckedAt: lastChecked,
		},
		Rules: rulesContent,
	}

	responses.SendResponse(writer, responses.BuildOkResponseWithData("report", response))
}

// likeRule likes the rule for current user
func (server *HTTPServer) likeRule(writer http.ResponseWriter, request *http.Request) {
	server.voteOnRule(writer, request, storage.UserVoteLike)
}

// dislikeRule dislikes the rule for current user
func (server *HTTPServer) dislikeRule(writer http.ResponseWriter, request *http.Request) {
	server.voteOnRule(writer, request, storage.UserVoteDislike)
}

// resetVoteOnRule resets vote for the rule for current user
func (server *HTTPServer) resetVoteOnRule(writer http.ResponseWriter, request *http.Request) {
	server.voteOnRule(writer, request, storage.UserVoteNone)
}

func (server *HTTPServer) voteOnRule(writer http.ResponseWriter, request *http.Request, userVote storage.UserVote) {
	clusterID, err := readClusterName(writer, request)
	ruleID, err := getRouterParam(request, "rule_id")
	if err != nil {
		const message = "Unable to read report for cluster"
		log.Error().Err(err).Msg(message)
		responses.Send(http.StatusInternalServerError, writer, message)
		return
	}

	userID, err := server.GetCurrentUserID(request)
	if err != nil {
		const message = "Unable to get user id"
		log.Error().Err(err).Msg(message)
		responses.Send(http.StatusInternalServerError, writer, message)
		return
	}

	err = server.Storage.VoteOnRule(clusterID, types.RuleID(ruleID), userID, userVote)
	if err != nil {
		responses.Send(http.StatusInternalServerError, writer, err.Error())
	} else {
		responses.Send(http.StatusOK, writer, responses.BuildOkResponse())
	}
}

func (server *HTTPServer) deleteOrganizations(writer http.ResponseWriter, request *http.Request) {
	orgIds, err := readOrganizationIDs(writer, request)
	if err != nil {
		// everything has been handled already
		return
	}

	for _, org := range orgIds {
		if err := server.Storage.DeleteReportsForOrg(org); err != nil {
			log.Error().Err(err).Msg("Unable to delete reports")
			responses.SendInternalServerError(writer, err.Error())
			return
		}
	}

	responses.SendResponse(writer, responses.BuildOkResponse())
}

func (server *HTTPServer) deleteClusters(writer http.ResponseWriter, request *http.Request) {
	clusterNames, err := readClusterNames(writer, request)
	if err != nil {
		// everything has been handled already
		return
	}

	for _, cluster := range clusterNames {
		if err := server.Storage.DeleteReportsForCluster(cluster); err != nil {
			log.Error().Err(err).Msg("Unable to delete reports")
			responses.SendInternalServerError(writer, err.Error())
			return
		}
	}

	responses.SendResponse(writer, responses.BuildOkResponse())
}

// serveAPISpecFile serves an OpenAPI specifications file specified in config file
func (server HTTPServer) serveAPISpecFile(writer http.ResponseWriter, request *http.Request) {
	absPath, err := filepath.Abs(server.Config.APISpecFile)
	if err != nil {
		const message = "Error creating absolute path of OpenAPI spec file"
		log.Error().Err(err).Msg(message)
		responses.Send(
			http.StatusInternalServerError,
			writer,
			message,
		)
		return
	}

	http.ServeFile(writer, request, absPath)
}

// Initialize perform the server initialization
func (server *HTTPServer) Initialize(address string) http.Handler {
	log.Print("Initializing HTTP server at", address)

	router := mux.NewRouter().StrictSlash(true)
	router.Use(server.LogRequest)
	if !server.Config.Debug {
		router.Use(server.Authentication)
	}

	apiPrefix := server.Config.APIPrefix

	if server.Config.Debug {
		router.HandleFunc(apiPrefix+"organizations/{organizations}", server.deleteOrganizations).Methods(http.MethodDelete)
		router.HandleFunc(apiPrefix+"clusters/{clusters}", server.deleteClusters).Methods(http.MethodDelete)
	}

	// common REST API endpoints
	router.HandleFunc(apiPrefix, server.mainEndpoint).Methods(http.MethodGet)
	router.HandleFunc(apiPrefix+"organizations", server.listOfOrganizations).Methods(http.MethodGet)
	router.HandleFunc(apiPrefix+"report/{organization}/{cluster}", server.readReportForCluster).Methods(http.MethodGet)
	router.HandleFunc(apiPrefix+"clusters/{cluster}/rules/{rule_id}/like", server.likeRule).Methods(http.MethodPut)
	router.HandleFunc(apiPrefix+"clusters/{cluster}/rules/{rule_id}/dislike", server.dislikeRule).Methods(http.MethodPut)
	router.HandleFunc(apiPrefix+"clusters/{cluster}/rules/{rule_id}/reset_vote", server.resetVoteOnRule).Methods(http.MethodPut)
	router.HandleFunc(apiPrefix+"organizations/{organization}/clusters", server.listOfClustersForOrganization).Methods(http.MethodGet)

	// Prometheus metrics
	router.Handle(apiPrefix+"metrics", promhttp.Handler()).Methods(http.MethodGet)

	// OpenAPI specs
	router.HandleFunc(apiPrefix+filepath.Base(server.Config.APISpecFile), server.serveAPISpecFile).Methods(http.MethodGet)

	return router
}

// Start starts server
func (server *HTTPServer) Start() error {
	address := server.Config.Address
	log.Print("Starting HTTP server at", address)
	router := server.Initialize(address)
	server.Serv = &http.Server{Addr: address, Handler: router}

	err := server.Serv.ListenAndServe()
	if err != nil && err != http.ErrServerClosed {
		log.Error().Err(err).Msg("Unable to start HTTP server")
		return err
	}

	return nil
}

// Stop stops server's execution
func (server *HTTPServer) Stop(ctx context.Context) error {
	return server.Serv.Shutdown(ctx)
}<|MERGE_RESOLUTION|>--- conflicted
+++ resolved
@@ -44,11 +44,7 @@
 
 import (
 	"context"
-<<<<<<< HEAD
-=======
 	"encoding/json"
-	"log"
->>>>>>> e0686916
 	"net/http"
 	"path/filepath"
 	"time"
