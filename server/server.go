/*
Copyright © 2020 Red Hat, Inc.

Licensed under the Apache License, Version 2.0 (the "License");
you may not use this file except in compliance with the License.
You may obtain a copy of the License at

    http://www.apache.org/licenses/LICENSE-2.0

Unless required by applicable law or agreed to in writing, software
distributed under the License is distributed on an "AS IS" BASIS,
WITHOUT WARRANTIES OR CONDITIONS OF ANY KIND, either express or implied.
See the License for the specific language governing permissions and
limitations under the License.
*/

// Package server contains implementation of REST API server (HTTPServer) for the
// Insights results aggregator service. In current version, the following
// REST API endpoints are available:
//
// API_PREFIX/organizations - list of all organizations (HTTP GET)
//
// API_PREFIX/organizations/{organization}/clusters - list of all clusters for given organization (HTTP GET)
//
// API_PREFIX/report/{organization}/{cluster} - insights OCP results for given cluster name (HTTP GET)
//
// API_PREFIX/rule/{cluster}/{rule_id}/like - like a rule for cluster with current user (from auth token)
//
// API_PREFIX/rule/{cluster}/{rule_id}/dislike - dislike a rule for cluster with current user (from auth token)
//
// API_PREFIX/rule/{cluster}/{rule_id}/reset_vote- reset vote for a rule for cluster with current user (from auth token)
//
// Please note that API_PREFIX is part of server configuration (see Configuration). Also please note that
// JSON format is used to transfer data between server and clients.
//
// Configuration:
//
// It is possible to configure the HTTP server. Currently, two configuration options are available and can
// be changed by using Configuration structure:
//
// Address - usually just in a form ":8080", ie. just the port needs to be configured in most cases
// APIPrefix - usually "/api/v1/" used for all REST API calls
package server

import (
	"context"
	"encoding/json"
	"github.com/gorilla/mux"
	"github.com/prometheus/client_golang/prometheus"
	"github.com/prometheus/client_golang/prometheus/promhttp"
	"github.com/rs/zerolog/log"
	"net/http"
	"path/filepath"
	"time"

	"github.com/RedHatInsights/insights-operator-utils/responses"
	"github.com/RedHatInsights/insights-results-aggregator/metrics"
	"github.com/RedHatInsights/insights-results-aggregator/storage"
	"github.com/RedHatInsights/insights-results-aggregator/types"
)

// HTTPServer in an implementation of Server interface
type HTTPServer struct {
	Config  Configuration
	Storage storage.Storage
	Serv    *http.Server
}

// New constructs new implementation of Server interface
func New(config Configuration, storage storage.Storage) *HTTPServer {
	return &HTTPServer{
		Config:  config,
		Storage: storage,
	}
}

func logRequestHandler(writer http.ResponseWriter, request *http.Request, nextHandler http.Handler) {
	log.Print("Request URI: " + request.RequestURI)
	log.Print("Request method: " + request.Method)
	metrics.APIRequests.With(prometheus.Labels{"url": request.RequestURI}).Inc()
	startTime := time.Now()
	nextHandler.ServeHTTP(writer, request)
	duration := time.Since(startTime)
	metrics.APIResponsesTime.With(prometheus.Labels{"url": request.RequestURI}).Observe(float64(duration.Microseconds()))
}

// LogRequest - middleware for logging requests
func (server *HTTPServer) LogRequest(nextHandler http.Handler) http.Handler {
	return http.HandlerFunc(
		func(writer http.ResponseWriter, request *http.Request) {
			logRequestHandler(writer, request, nextHandler)
		})
}

func (server *HTTPServer) mainEndpoint(writer http.ResponseWriter, _ *http.Request) {
	responses.SendResponse(writer, responses.BuildOkResponse())
}

func (server *HTTPServer) listOfOrganizations(writer http.ResponseWriter, _ *http.Request) {
	organizations, err := server.Storage.ListOfOrgs()
	if err != nil {
		log.Error().Err(err).Msg("Unable to get list of organizations")
		responses.SendInternalServerError(writer, err.Error())
	} else {
		responses.SendResponse(writer, responses.BuildOkResponseWithData("organizations", organizations))
	}
}

func (server *HTTPServer) listOfClustersForOrganization(writer http.ResponseWriter, request *http.Request) {
	organizationID, err := readOrganizationID(writer, request)

	if err != nil {
		// everything has been handled already
		return
	}

	clusters, err := server.Storage.ListOfClustersForOrg(organizationID)
	if err != nil {
		log.Error().Err(err).Msg("Unable to get list of clusters")
		responses.SendInternalServerError(writer, err.Error())
	} else {
		responses.SendResponse(writer, responses.BuildOkResponseWithData("clusters", clusters))
	}
}

func getTotalRuleCount(reportRules types.ReportRules) int {
	totalCount := len(reportRules.HitRules) +
		len(reportRules.SkippedRules) +
		len(reportRules.PassedRules)
	return totalCount
}

// getContentForRules returns the hit rules from the report, as well as total count of all rules (skipped, ..)
func (server *HTTPServer) getContentForRules(
	writer http.ResponseWriter,
	report types.ClusterReport,
) ([]types.RuleContentResponse, int, error) {
	var reportRules types.ReportRules

	err := json.Unmarshal([]byte(report), &reportRules)
	if err != nil {
		log.Error().Err(err).Msg("Unable to parse cluster report")
		responses.SendInternalServerError(writer, err.Error())
		return nil, 0, err
	}

	totalRules := getTotalRuleCount(reportRules)

	hitRules, err := server.Storage.GetContentForRules(reportRules)
	if err != nil {
		log.Error().Err(err).Msg("Unable to retrieve rules content from database")
		responses.SendInternalServerError(writer, err.Error())
		return nil, 0, err
	}

	return hitRules, totalRules, nil
}

func (server *HTTPServer) readReportForCluster(writer http.ResponseWriter, request *http.Request) {
	organizationID, err := readOrganizationID(writer, request)
	if err != nil {
		// everything has been handled already
		return
	}

	clusterName, err := readClusterName(writer, request)
	if err != nil {
		// everything has been handled already
		return
	}

	report, lastChecked, err := server.Storage.ReadReportForCluster(organizationID, clusterName)
	if _, ok := err.(*storage.ItemNotFoundError); ok {
		responses.Send(http.StatusNotFound, writer, err.Error())
		return
	} else if err != nil {
		log.Error().Err(err).Msg("Unable to read report for cluster")
		responses.SendInternalServerError(writer, err.Error())
		return
	}

	rulesContent, rulesCount, err := server.getContentForRules(writer, report)
	if err != nil {
		// everything has been handled already
		return
	}
	hitRulesCount := len(rulesContent)
	// -1 as count in response means there are no rules for this cluster
	// as opposed to no rules hit for the cluster
	if rulesCount == 0 {
		rulesCount = -1
	} else {
		rulesCount = hitRulesCount
	}

	response := types.ReportResponse{
		Meta: types.ReportResponseMeta{
			Count:         rulesCount,
			LastCheckedAt: lastChecked,
		},
		Rules: rulesContent,
	}

	responses.SendResponse(writer, responses.BuildOkResponseWithData("report", response))
}

// likeRule likes the rule for current user
func (server *HTTPServer) likeRule(writer http.ResponseWriter, request *http.Request) {
	server.voteOnRule(writer, request, storage.UserVoteLike)
}

// dislikeRule dislikes the rule for current user
func (server *HTTPServer) dislikeRule(writer http.ResponseWriter, request *http.Request) {
	server.voteOnRule(writer, request, storage.UserVoteDislike)
}

// resetVoteOnRule resets vote for the rule for current user
func (server *HTTPServer) resetVoteOnRule(writer http.ResponseWriter, request *http.Request) {
	server.voteOnRule(writer, request, storage.UserVoteNone)
}

func (server *HTTPServer) voteOnRule(writer http.ResponseWriter, request *http.Request, userVote storage.UserVote) {
	clusterID, err := readClusterName(writer, request)
<<<<<<< HEAD
	if err != nil {
		// everything has been handled already
		return
	}

	ruleID, err := readRuleID(writer, request)
	if err != nil {
		// everything has been handled already
=======
	if err != nil {
		const message = "Unable to read cluster ID from request"
		log.Error().Err(err).Msg(message)
		responses.Send(http.StatusInternalServerError, writer, message)
		return
	}
	ruleID, err := getRouterParam(request, "rule_id")
	if err != nil {
		const message = "Unable to read rule ID from request"
		log.Error().Err(err).Msg(message)
		responses.Send(http.StatusInternalServerError, writer, message)
>>>>>>> 3e0981ef
		return
	}

	userID, err := server.GetCurrentUserID(request)
	if err != nil {
		const message = "Unable to get user id"
		log.Error().Err(err).Msg(message)
		responses.Send(http.StatusInternalServerError, writer, message)
		return
	}

	err = server.Storage.VoteOnRule(clusterID, ruleID, userID, userVote)
	if err != nil {
		responses.Send(http.StatusInternalServerError, writer, err.Error())
	} else {
		responses.Send(http.StatusOK, writer, responses.BuildOkResponse())
	}
}

func (server *HTTPServer) deleteOrganizations(writer http.ResponseWriter, request *http.Request) {
	orgIds, err := readOrganizationIDs(writer, request)
	if err != nil {
		// everything has been handled already
		return
	}

	for _, org := range orgIds {
		if err := server.Storage.DeleteReportsForOrg(org); err != nil {
			log.Error().Err(err).Msg("Unable to delete reports")
			responses.SendInternalServerError(writer, err.Error())
			return
		}
	}

	responses.SendResponse(writer, responses.BuildOkResponse())
}

func (server *HTTPServer) deleteClusters(writer http.ResponseWriter, request *http.Request) {
	clusterNames, err := readClusterNames(writer, request)
	if err != nil {
		// everything has been handled already
		return
	}

	for _, cluster := range clusterNames {
		if err := server.Storage.DeleteReportsForCluster(cluster); err != nil {
			log.Error().Err(err).Msg("Unable to delete reports")
			responses.SendInternalServerError(writer, err.Error())
			return
		}
	}

	responses.SendResponse(writer, responses.BuildOkResponse())
}

// serveAPISpecFile serves an OpenAPI specifications file specified in config file
func (server HTTPServer) serveAPISpecFile(writer http.ResponseWriter, request *http.Request) {
	absPath, err := filepath.Abs(server.Config.APISpecFile)
	if err != nil {
		const message = "Error creating absolute path of OpenAPI spec file"
		log.Error().Err(err).Msg(message)
		responses.Send(
			http.StatusInternalServerError,
			writer,
			message,
		)
		return
	}

	http.ServeFile(writer, request, absPath)
}

// Initialize perform the server initialization
func (server *HTTPServer) Initialize(address string) http.Handler {
	log.Print("Initializing HTTP server at", address)

	router := mux.NewRouter().StrictSlash(true)
	router.Use(server.LogRequest)

	// enable authentication, but only if it is setup in configuration
	if server.Config.Auth {
		router.Use(server.Authentication)
	}

	apiPrefix := server.Config.APIPrefix

	// it is possible to use special REST API endpoints in debug mode
	if server.Config.Debug {
		router.HandleFunc(apiPrefix+DeleteOrganizationsEndpoint, server.deleteOrganizations).Methods(http.MethodDelete)
		router.HandleFunc(apiPrefix+DeleteClustersEndpoint, server.deleteClusters).Methods(http.MethodDelete)
	}

	// common REST API endpoints
	router.HandleFunc(apiPrefix+MainEndpoint, server.mainEndpoint).Methods(http.MethodGet)
	router.HandleFunc(apiPrefix+OrganizationsEndpoint, server.listOfOrganizations).Methods(http.MethodGet)
	router.HandleFunc(apiPrefix+ReportEndpoint, server.readReportForCluster).Methods(http.MethodGet)
	router.HandleFunc(apiPrefix+LikeRuleEndpoint, server.likeRule).Methods(http.MethodPut)
	router.HandleFunc(apiPrefix+DislikeRuleEndpoint, server.dislikeRule).Methods(http.MethodPut)
	router.HandleFunc(apiPrefix+ResetVoteOnRuleEndpoint, server.resetVoteOnRule).Methods(http.MethodPut)
	router.HandleFunc(apiPrefix+ClustersForOrganizationEndpoint, server.listOfClustersForOrganization).Methods(http.MethodGet)

	// Prometheus metrics
	router.Handle(apiPrefix+MetricsEndpoint, promhttp.Handler()).Methods(http.MethodGet)

	// OpenAPI specs
	router.HandleFunc(apiPrefix+filepath.Base(server.Config.APISpecFile), server.serveAPISpecFile).Methods(http.MethodGet)

	return router
}

// Start starts server
func (server *HTTPServer) Start() error {
	address := server.Config.Address
	log.Print("Starting HTTP server at", address)
	router := server.Initialize(address)
	server.Serv = &http.Server{Addr: address, Handler: router}

	err := server.Serv.ListenAndServe()
	if err != nil && err != http.ErrServerClosed {
		log.Error().Err(err).Msg("Unable to start HTTP server")
		return err
	}

	return nil
}

// Stop stops server's execution
func (server *HTTPServer) Stop(ctx context.Context) error {
	return server.Serv.Shutdown(ctx)
}<|MERGE_RESOLUTION|>--- conflicted
+++ resolved
@@ -221,7 +221,6 @@
 
 func (server *HTTPServer) voteOnRule(writer http.ResponseWriter, request *http.Request, userVote storage.UserVote) {
 	clusterID, err := readClusterName(writer, request)
-<<<<<<< HEAD
 	if err != nil {
 		// everything has been handled already
 		return
@@ -230,19 +229,6 @@
 	ruleID, err := readRuleID(writer, request)
 	if err != nil {
 		// everything has been handled already
-=======
-	if err != nil {
-		const message = "Unable to read cluster ID from request"
-		log.Error().Err(err).Msg(message)
-		responses.Send(http.StatusInternalServerError, writer, message)
-		return
-	}
-	ruleID, err := getRouterParam(request, "rule_id")
-	if err != nil {
-		const message = "Unable to read rule ID from request"
-		log.Error().Err(err).Msg(message)
-		responses.Send(http.StatusInternalServerError, writer, message)
->>>>>>> 3e0981ef
 		return
 	}
 
