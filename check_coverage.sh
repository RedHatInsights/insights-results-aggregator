#!/usr/bin/env bash
# Copyright 2020 Red Hat, Inc
#
# Licensed under the Apache License, Version 2.0 (the "License");
# you may not use this file except in compliance with the License.
# You may obtain a copy of the License at
#
#      http://www.apache.org/licenses/LICENSE-2.0
#
# Unless required by applicable law or agreed to in writing, software
# distributed under the License is distributed on an "AS IS" BASIS,
# WITHOUT WARRANTIES OR CONDITIONS OF ANY KIND, either express or implied.
# See the License for the specific language governing permissions and
# limitations under the License.


THRESHOLD=85
ERR_MESSAGE="Code coverage have to be at least $THRESHOLD%"

go_tool_cover_output=$(go tool cover -func=coverage.out)

echo "$go_tool_cover_output"

<<<<<<< HEAD
if (( $(echo $go_tool_cover_output | grep -i total | awk '{print $NF}' | egrep "^[0-9]+" -o) > $THRESHOLD )); then
=======
if (( $(echo "$go_tool_cover_output" | grep -i total | awk '{print $NF}' | grep -E "^[0-9]+" -o) > THRESHOLD )); then
>>>>>>> d71c42cf
    exit 0
else
    echo -e "\\033[31m$ERR_MESSAGE\\e[0m"
    exit 1
fi<|MERGE_RESOLUTION|>--- conflicted
+++ resolved
@@ -21,11 +21,7 @@
 
 echo "$go_tool_cover_output"
 
-<<<<<<< HEAD
-if (( $(echo $go_tool_cover_output | grep -i total | awk '{print $NF}' | egrep "^[0-9]+" -o) > $THRESHOLD )); then
-=======
 if (( $(echo "$go_tool_cover_output" | grep -i total | awk '{print $NF}' | grep -E "^[0-9]+" -o) > THRESHOLD )); then
->>>>>>> d71c42cf
     exit 0
 else
     echo -e "\\033[31m$ERR_MESSAGE\\e[0m"
