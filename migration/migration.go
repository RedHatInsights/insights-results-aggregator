/*
Copyright © 2020 Red Hat, Inc.

Licensed under the Apache License, Version 2.0 (the "License");
you may not use this file except in compliance with the License.
You may obtain a copy of the License at

    http://www.apache.org/licenses/LICENSE-2.0

Unless required by applicable law or agreed to in writing, software
distributed under the License is distributed on an "AS IS" BASIS,
WITHOUT WARRANTIES OR CONDITIONS OF ANY KIND, either express or implied.
See the License for the specific language governing permissions and
limitations under the License.
*/

// Package migration contains an implementation of a simple database migration
// mechanism that allows semi-automatic transitions between various database
// versions as well as building the latest version of the database from
// scratch.
//
// Please look into README.md with further instructions how to use it.
package migration

import (
	"database/sql"
	"fmt"
	"strings"
)

// Version represents a version of the database.
type Version uint

// Step represents an action performed to either increase
// or decrease the migration version of the database.
type Step func(tx *sql.Tx) error

// Migration type describes a single Migration.
type Migration struct {
	StepUp   Step
	StepDown Step
}

// migrations is a list of migrations that, when applied in their order,
// create the most recent version of the database from scratch.
var migrations = []Migration{
	mig1,
<<<<<<< HEAD
	mig3,
=======
	mig2,
>>>>>>> 772fc0c6
}

// GetMaxVersion returns the highest available migration version.
// The DB version cannot be set to a value higher than this.
// This value is equivalent to the length of the list of available migrations.
func GetMaxVersion() Version {
	return Version(len(migrations))
}

// InitInfoTable ensures that the migration information table is created.
// If it already exists, no changes will be made to the database.
// Otherwise, a new migration information table will be created and initialized.
func InitInfoTable(db *sql.DB) error {
	// Check if migration info table already exists.
	countResult := db.QueryRow("SELECT COUNT(*) FROM migration_info")
	var rowCount int
	err := countResult.Scan(&rowCount)
	// If it exists, it must have exactly 1 row.
	// If it doesn't exist, the "no such table" error is expected.
	// Otherwise, there's something wrong.
	if err == nil {
		if rowCount != 1 {
			return fmt.Errorf("unexpected number of rows in migration info table (expected: 1, reality: %d)", rowCount)
		}
		return nil
	} else if !strings.Contains(err.Error(), "migration_info") {
		// An error not related to the nonexistence of the migration_info table.
		return err
	}

	return initInfoTab(db)
}

// GetDBVersion reads the current version of the database from the migration info table.
func GetDBVersion(db *sql.DB) (Version, error) {
	rows, err := db.Query("SELECT version FROM migration_info")
	if err != nil {
		return 0, err
	}
	defer func() {
		_ = rows.Close()
	}()

	// Read the first (and hopefully the only) row in the table.
	if !rows.Next() {
		return 0, fmt.Errorf("migration info table is empty")
	}

	var version Version = 0
	err = rows.Scan(&version)
	if err != nil {
		return 0, err
	}

	// Check if another row is available (it should NOT be).
	if rows.Next() {
		return 0, fmt.Errorf("migration info table contain multiple rows")
	}

	return version, nil
}

// SetDBVersion attempts to get the database into the specified
// target version using available migration steps.
func SetDBVersion(db *sql.DB, targetVer Version) error {
	maxVer := GetMaxVersion()
	if targetVer > maxVer {
		return fmt.Errorf("invalid target version (available version range is 0-%d)", maxVer)
	}

	// Get current database version.
	currentVer, err := GetDBVersion(db)
	if err != nil {
		return err
	}

	// Current version is unexpectedly high.
	if currentVer > maxVer {
		return fmt.Errorf("current version (%d) is outside of available migration boundaries", currentVer)
	}

	return execStepsInTx(db, currentVer, targetVer)
}

// initInfoTab performs the actual creation and initialization of the migration info table.
func initInfoTab(db *sql.DB) error {
	tx, err := db.Begin()
	if err != nil {
		return err
	}

	_, err = tx.Exec("CREATE TABLE migration_info (version INTEGER NOT NULL)")
	if err != nil {
		_ = tx.Rollback()
		return err
	}

	_, err = tx.Exec("INSERT INTO migration_info(version) VALUES(0)")
	if err != nil {
		_ = tx.Rollback()
		return err
	}

	return tx.Commit()
}

// updateVersionInDB updates the migration version number in the migration info table.
// This function does NOT rollback in case of an error. The calling function is expected to do that.
func updateVersionInDB(tx *sql.Tx, newVersion Version) error {
	res, err := tx.Exec("UPDATE migration_info SET version=$1", newVersion)
	if err != nil {
		return err
	}

	// Check that there is exactly 1 row in the migration info table.
	affected, err := res.RowsAffected()
	if err != nil {
		return err
	}

	if affected != 1 {
		return fmt.Errorf("unexpected number of affected rows in migration info table (expected: 1, reality: %d)", affected)
	}

	return nil
}

// execStepsInTx executes the necessary migration steps in a single transaction.
func execStepsInTx(db *sql.DB, currentVer, targetVer Version) error {
	// Already at target version.
	if currentVer == targetVer {
		return nil
	}

	// Begin a new transaction.
	tx, err := db.Begin()
	if err != nil {
		return err
	}

	// Upgrade to target version.
	for currentVer < targetVer {
		if err = migrations[currentVer].StepUp(tx); err != nil {
			_ = tx.Rollback()
			return err
		}
		currentVer++
	}

	// Downgrade to target version.
	for currentVer > targetVer {
		if err = migrations[currentVer-1].StepDown(tx); err != nil {
			_ = tx.Rollback()
			return err
		}
		currentVer--
	}

	if err = updateVersionInDB(tx, currentVer); err != nil {
		_ = tx.Rollback()
		return err
	}

	return tx.Commit()
}<|MERGE_RESOLUTION|>--- conflicted
+++ resolved
@@ -45,11 +45,8 @@
 // create the most recent version of the database from scratch.
 var migrations = []Migration{
 	mig1,
-<<<<<<< HEAD
+	mig2,
 	mig3,
-=======
-	mig2,
->>>>>>> 772fc0c6
 }
 
 // GetMaxVersion returns the highest available migration version.
