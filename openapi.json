--- conflicted
+++ resolved
@@ -1107,9 +1107,6 @@
         ]
       }
     },
-<<<<<<< HEAD
-    "/clusters/{clusterId}/rules/{ruleId}/error_key/{errorKey}/users/{userId}/enable": {
-=======
     "/rules/{userId}/disabled": {
       "get": {
         "summary": "Returns a list of rules disabled from current account",
@@ -1172,8 +1169,7 @@
         ]
       }
     },
-    "/clusters/{clusterId}/rules/{ruleId}/error_key/{errorKey}/{userId}/enable": {
->>>>>>> 579dc8b9
+    "/clusters/{clusterId}/rules/{ruleId}/error_key/{errorKey}/users/{userId}/enable": {
       "put": {
         "summary": "Re-enables a rule/health check recommendation for specified cluster",
         "operationId": "enableRule",
