--- conflicted
+++ resolved
@@ -29,7 +29,6 @@
 // TODO: need to be improved
 type Timestamp string
 
-<<<<<<< HEAD
 // Pagination represents the parameters used for paging cluster report rules
 type Pagination struct {
 	PageNumber uint64
@@ -65,10 +64,9 @@
 	TotalRisk    int
 	RiskOfChange int
 }
-=======
+
 // RuleID represents type for rule id
 type RuleID string
 
 // UserID represents type for user id
-type UserID string
->>>>>>> a9da6bec
+type UserID string