/*
Copyright © 2023 Red Hat, Inc.

Licensed under the Apache License, Version 2.0 (the "License");
you may not use this file except in compliance with the License.
You may obtain a copy of the License at

    http://www.apache.org/licenses/LICENSE-2.0

Unless required by applicable law or agreed to in writing, software
distributed under the License is distributed on an "AS IS" BASIS,
WITHOUT WARRANTIES OR CONDITIONS OF ANY KIND, either express or implied.
See the License for the specific language governing permissions and
*/

package storage

import (
	"database/sql"
	"encoding/json"
	"fmt"
	"time"

	"github.com/rs/zerolog/log"

	"github.com/RedHatInsights/insights-results-aggregator/metrics"
	"github.com/RedHatInsights/insights-results-aggregator/migration"
	"github.com/RedHatInsights/insights-results-aggregator/migration/dvomigrations"
	"github.com/RedHatInsights/insights-results-aggregator/types"
)

// DVORecommendationsStorage represents an interface to almost any database or storage system
type DVORecommendationsStorage interface {
	Init() error
	Close() error
	GetMigrations() []migration.Migration
	GetDBDriverType() types.DBDriver
	GetDBSchema() migration.Schema
	GetConnection() *sql.DB
	GetMaxVersion() migration.Version
	MigrateToLatest() error
	ReportsCount() (int, error)
	WriteReportForCluster(
		orgID types.OrgID,
		clusterName types.ClusterName,
		report types.ClusterReport,
		workloads []types.WorkloadRecommendation,
		lastCheckedTime time.Time,
		gatheredAtTime time.Time,
		storedAtTime time.Time,
		requestID types.RequestID,
	) error
<<<<<<< HEAD
	ReadWorkloadsForOrganization(types.OrgID) ([]types.DVOReport, error)
	ReadWorkloadsForClusterAndNamespace(
		types.OrgID,
		types.ClusterName,
		string,
	) (types.DVOReport, error)
=======
	DeleteReportsForOrg(orgID types.OrgID) error
>>>>>>> 4c092c80
}

// dvoDBSchema represents the name of the DB schema used by DVO-related queries/migrations
const dvoDBSchema = "dvo"

// DVORecommendationsDBStorage is an implementation of Storage interface that use selected SQL like database
// like PostgreSQL or RDS etc. That implementation is based on the standard
// sql package. It is possible to configure connection via Configuration structure.
// SQLQueriesLog is log for sql queries, default is nil which means nothing is logged
type DVORecommendationsDBStorage struct {
	connection   *sql.DB
	dbDriverType types.DBDriver
	// clusterLastCheckedDict is a dictionary of timestamps when the clusters were last checked.
	clustersLastChecked map[types.ClusterName]time.Time
}

// NewDVORecommendationsStorage function creates and initializes a new instance of Storage interface
func NewDVORecommendationsStorage(configuration Configuration) (DVORecommendationsStorage, error) {
	switch configuration.Type {
	case types.SQLStorage:
		log.Info().Str("DVO storage type", configuration.Type).Send()
		return newDVOStorage(configuration)
	case types.NoopStorage:
		return newNoopDVOStorage(configuration)
	default:
		// error to be thrown
		err := fmt.Errorf("Unknown storage type '%s'", configuration.Type)
		log.Error().Err(err).Msg("Init failure")
		return nil, err
	}
}

// newNoopDVOStorage function creates and initializes a new instance of Noop storage
func newNoopDVOStorage(_ Configuration) (DVORecommendationsStorage, error) {
	return &NoopDVOStorage{}, nil
}

// newDVOStorage function creates and initializes a new instance of DB storage
func newDVOStorage(configuration Configuration) (DVORecommendationsStorage, error) {
	driverType, driverName, dataSource, err := initAndGetDriver(configuration)
	if err != nil {
		return nil, err
	}

	log.Info().Msgf(
		"Making connection to DVO data storage, driver=%s, connection string 'postgresql://%v:<password>@%v:%v/%v?%v'",
		driverName,
		configuration.PGUsername,
		configuration.PGHost,
		configuration.PGPort,
		configuration.PGDBName,
		configuration.PGParams,
	)

	connection, err := sql.Open(driverName, dataSource)
	if err != nil {
		log.Error().Err(err).Msg("Can not connect to data storage")
		return nil, err
	}

	log.Debug().Msg("connection to DVO storage created")

	return NewDVORecommendationsFromConnection(connection, driverType), nil
}

// NewDVORecommendationsFromConnection function creates and initializes a new instance of Storage interface from prepared connection
func NewDVORecommendationsFromConnection(connection *sql.DB, dbDriverType types.DBDriver) *DVORecommendationsDBStorage {
	return &DVORecommendationsDBStorage{
		connection:          connection,
		dbDriverType:        dbDriverType,
		clustersLastChecked: map[types.ClusterName]time.Time{},
	}
}

// Init performs all database initialization
// tasks necessary for further service operation.
func (storage DVORecommendationsDBStorage) Init() error {
	// Read clusterName:LastChecked dictionary from DB.
	rows, err := storage.connection.Query("SELECT cluster_id, last_checked_at FROM dvo.dvo_report;")
	if err != nil {
		return err
	}

	log.Debug().Msg("executing last_checked_at query")
	for rows.Next() {
		var (
			clusterName types.ClusterName
			lastChecked sql.NullTime
		)

		if err := rows.Scan(&clusterName, &lastChecked); err != nil {
			if closeErr := rows.Close(); closeErr != nil {
				log.Error().Err(closeErr).Msg("Unable to close the DB rows handle")
			}
			return err
		}

		storage.clustersLastChecked[clusterName] = lastChecked.Time
	}

	// Not using defer to close the rows here to:
	// - make errcheck happy (it doesn't like ignoring returned errors),
	// - return a possible error returned by the Close method.
	return rows.Close()
}

// Close method closes the connection to database. Needs to be called at the end of application lifecycle.
func (storage DVORecommendationsDBStorage) Close() error {
	log.Info().Msg("Closing connection to data storage")
	if storage.connection != nil {
		err := storage.connection.Close()
		if err != nil {
			log.Error().Err(err).Msg("Can not close connection to data storage")
			return err
		}
	}
	return nil
}

// GetMigrations returns a list of database migrations related to DVO recommendation tables
func (storage DVORecommendationsDBStorage) GetMigrations() []migration.Migration {
	return dvomigrations.UsableDVOMigrations
}

// GetDBDriverType returns db driver type
func (storage DVORecommendationsDBStorage) GetDBDriverType() types.DBDriver {
	return storage.dbDriverType
}

// GetConnection returns db connection(useful for testing)
func (storage DVORecommendationsDBStorage) GetConnection() *sql.DB {
	return storage.connection
}

// GetDBSchema returns the schema name to be used in queries
func (storage DVORecommendationsDBStorage) GetDBSchema() migration.Schema {
	return migration.Schema(dvoDBSchema)
}

// GetMaxVersion returns the highest available migration version.
// The DB version cannot be set to a value higher than this.
// This value is equivalent to the length of the list of available migrations.
func (storage DVORecommendationsDBStorage) GetMaxVersion() migration.Version {
	return migration.Version(len(storage.GetMigrations()))
}

// MigrateToLatest migrates the database to the latest available
// migration version. This must be done before an Init() call.
func (storage DVORecommendationsDBStorage) MigrateToLatest() error {
	dbConn, dbSchema := storage.GetConnection(), storage.GetDBSchema()

	if err := migration.InitInfoTable(dbConn, dbSchema); err != nil {
		return err
	}

	return migration.SetDBVersion(
		dbConn,
		storage.dbDriverType,
		dbSchema,
		storage.GetMaxVersion(),
		storage.GetMigrations(),
	)
}

// ReportsCount reads number of all records stored in the dvo.dvo_report table
func (storage DVORecommendationsDBStorage) ReportsCount() (int, error) {
	count := -1
	err := storage.connection.QueryRow("SELECT count(*) FROM dvo.dvo_report;").Scan(&count)
	err = types.ConvertDBError(err, nil)

	return count, err
}

// WriteReportForCluster writes result (health status) for selected cluster for given organization
func (storage DVORecommendationsDBStorage) WriteReportForCluster(
	orgID types.OrgID,
	clusterName types.ClusterName,
	report types.ClusterReport,
	workloads []types.WorkloadRecommendation,
	lastCheckedTime time.Time,
	_ time.Time,
	_ time.Time,
	_ types.RequestID,
) error {
	// Skip writing the report if it isn't newer than a report
	// that is already in the database for the same cluster.
	if oldLastChecked, exists := storage.clustersLastChecked[clusterName]; exists && !lastCheckedTime.After(oldLastChecked) {
		return types.ErrOldReport
	}

	if storage.dbDriverType != types.DBDriverPostgres {
		return fmt.Errorf("writing workloads with DB %v is not supported", storage.dbDriverType)
	}

	// Begin a new transaction.
	tx, err := storage.connection.Begin()
	if err != nil {
		return err
	}

	err = func(tx *sql.Tx) error {
		// Check if there is a more recent report for the cluster already in the database.
		rows, err := tx.Query(
			"SELECT last_checked_at FROM dvo.dvo_report WHERE org_id = $1 AND cluster_id = $2 AND last_checked_at > $3;",
			orgID, clusterName, lastCheckedTime)
		err = types.ConvertDBError(err, []interface{}{orgID, clusterName})
		if err != nil {
			log.Error().Err(err).Msg("Unable to look up the most recent report in the database")
			return err
		}

		defer closeRows(rows)

		// If there is one, print a warning and discard the report (don't update it).
		if rows.Next() {
			log.Warn().Msgf("Database already contains report for organization %d and cluster name %s more recent than %v",
				orgID, clusterName, lastCheckedTime)
			return nil
		}

		err = storage.updateReport(tx, orgID, clusterName, report, workloads, lastCheckedTime)
		if err != nil {
			return err
		}

		storage.clustersLastChecked[clusterName] = lastCheckedTime
		metrics.WrittenReports.Inc()

		return nil
	}(tx)

	finishTransaction(tx, err)

	return err
}

func (storage DVORecommendationsDBStorage) updateReport(
	tx *sql.Tx,
	orgID types.OrgID,
	clusterName types.ClusterName,
	report types.ClusterReport,
	recommendations []types.WorkloadRecommendation,
	lastCheckedTime time.Time,
) error {
	if len(recommendations) == 0 {
		return nil
	}

	// Get reported_at if present before deletion
	reportedAtMap, err := storage.getReportedAtMap(orgID, clusterName)
	if err != nil {
		log.Error().Err(err).Msgf("Unable to get dvo report reported_at")
		reportedAtMap = make(map[string]types.Timestamp) // create empty map
	}

	namespaceMap, objectsMap, nRecommendations := mapWorkloadRecommendations(&recommendations)

	// Delete previous reports (CCXDEV-12529)
	_, err = tx.Exec("DELETE FROM dvo.dvo_report WHERE org_id = $1 AND cluster_id = $2;", orgID, clusterName)
	if err != nil {
		log.Err(err).Msgf("Unable to remove previous cluster DVO reports (org: %v, cluster: %v)", orgID, clusterName)
		return err
	}

	// Get the INSERT statement for writing a workload into the database.
	workloadInsertStatement := storage.getReportInsertQuery()

	// Get values to be stored in dvo.dvo_report table
	values := make([]interface{}, 9)
	for namespaceUID, namespaceName := range namespaceMap {
		values[0] = orgID         // org_id
		values[1] = clusterName   // cluster_id
		values[2] = namespaceUID  // namespace_id
		values[3] = namespaceName // namespace_name

		workloadAsJSON, err := json.Marshal(report)
		if err != nil {
			log.Error().Err(err).Msg("cannot store raw workload report")
			values[4] = "{}" // report
		} else {
			values[4] = string(workloadAsJSON) // report
		}

		values[5] = nRecommendations         // recommendations
		values[6] = objectsMap[namespaceUID] // objects

		if reportedAt, ok := reportedAtMap[namespaceUID]; ok {
			values[7] = reportedAt // reported_at
		} else {
			values[7] = lastCheckedTime
		}

		values[8] = lastCheckedTime // last_checked_at
		_, err = tx.Exec(workloadInsertStatement, values...)
		if err != nil {
			log.Err(err).Msgf("Unable to insert the cluster workloads (org: %v, cluster: %v)",
				orgID, clusterName,
			)
			return err
		}
	}

	return nil
}

func mapWorkloadRecommendations(recommendations *[]types.WorkloadRecommendation) (
	map[string]string, map[string]int, int) {
	// map the namespace ID to the namespace name
	namespaceMap := make(map[string]string)
	// map the number of different workloads in the report per namespace
	objectsMap := make(map[string]int)
	nRecommendations := len(*recommendations)

	for _, recommendation := range *recommendations {
		for _, workload := range recommendation.Workloads {
			if _, ok := namespaceMap[workload.NamespaceUID]; !ok {
				// store the namespace name in the namespaceMap if it's not already there
				namespaceMap[workload.NamespaceUID] = workload.Namespace
			}
			if _, ok := objectsMap[workload.NamespaceUID]; !ok {
				objectsMap[workload.NamespaceUID] = 1
			} else {
				objectsMap[workload.NamespaceUID]++
			}
		}
	}
	return namespaceMap, objectsMap, nRecommendations
}

// getRuleKeyCreatedAtMap returns a map between
// (rule_fqdn, error_key) -> created_at
// for each rule_hit rows matching given
// orgId and clusterName
func (storage DVORecommendationsDBStorage) getReportedAtMap(orgID types.OrgID, clusterName types.ClusterName) (map[string]types.Timestamp, error) {
	query := "SELECT namespace_id, reported_at FROM dvo.dvo_report WHERE org_id = $1 AND cluster_id = $2;"
	reportedAtRows, err := storage.connection.Query(
		query, orgID, clusterName)
	if err != nil {
		log.Error().Err(err).Msg("error retrieving dvo.dvo_report created_at timestamp")
		return nil, err
	}
	defer closeRows(reportedAtRows)

	reportedAtMap := make(map[string]types.Timestamp)
	for reportedAtRows.Next() {
		var namespaceID string
		var reportedAt time.Time
		err := reportedAtRows.Scan(
			&namespaceID,
			&reportedAt,
		)
		if err != nil {
			log.Error().Err(err).Msg("error scanning for rule id -> created_at map")
			continue
		}
		reportedAtMap[namespaceID] = types.Timestamp(reportedAt.UTC().Format(time.RFC3339))
	}
	return reportedAtMap, err
}

<<<<<<< HEAD
// ReadWorkloadsForOrganization returns all rows from dvo.dvo_report table for given organizaiton
func (storage DVORecommendationsDBStorage) ReadWorkloadsForOrganization(orgID types.OrgID) (
	workloads []types.DVOReport,
	err error,
) {
	tStart := time.Now()
	query := `
		SELECT cluster_id, namespace_id, namespace_name, recommendations, objects, reported_at, last_checked_at
		FROM dvo.dvo_report
		WHERE org_id = $1
	`

	// #nosec G202
	rows, err := storage.connection.Query(query, orgID)

	err = types.ConvertDBError(err, orgID)
	if err != nil {
		return workloads, err
	}

	defer closeRows(rows)

	var (
		dvoReport       types.DVOReport
		lastCheckedAtDB sql.NullTime
		reportedAtDB    sql.NullTime
		count           uint
	)
	for rows.Next() {
		err = rows.Scan(
			&dvoReport.ClusterID,
			&dvoReport.NamespaceID,
			&dvoReport.NamespaceName,
			&dvoReport.Recommendations,
			&dvoReport.Objects,
			&lastCheckedAtDB,
			&reportedAtDB,
		)
		if err != nil {
			log.Error().Err(err).Msg("ReadWorkloadsForOrganization")
		}

		// convert timestamps to string
		dvoReport.LastCheckedAt = types.Timestamp(lastCheckedAtDB.Time.UTC().Format(time.RFC3339))
		dvoReport.ReportedAt = types.Timestamp(reportedAtDB.Time.UTC().Format(time.RFC3339))

		workloads = append(workloads, dvoReport)
		count++
	}

	log.Debug().Int("org_id", int(orgID)).Msgf("ReadWorkloadsForOrganization processed %d rows in %v", count, time.Since(tStart))

	return workloads, err
}

// ReadWorkloadsForClusterAndNamespace returns a single result from the dvo.dvo_report table
func (storage DVORecommendationsDBStorage) ReadWorkloadsForClusterAndNamespace(
	orgID types.OrgID,
	clusterID types.ClusterName,
	namespaceID string,
) (
	workload types.DVOReport,
	err error,
) {
	tStart := time.Now()
	query := `
		SELECT cluster_id, namespace_id, namespace_name, recommendations, report, objects, reported_at, last_checked_at
		FROM dvo.dvo_report
		WHERE org_id = $1
		AND cluster_id = $2
		AND namespace_id = $3
	`

	// #nosec G202
	rows, err := storage.connection.Query(query, orgID, clusterID, namespaceID)

	err = types.ConvertDBError(err, orgID)
	if err != nil {
		return workload, err
	}

	defer closeRows(rows)

	var (
		dvoReport       types.DVOReport
		lastCheckedAtDB sql.NullTime
		reportedAtDB    sql.NullTime
	)
	for rows.Next() {
		err = rows.Scan(
			&dvoReport.ClusterID,
			&dvoReport.NamespaceID,
			&dvoReport.NamespaceName,
			&dvoReport.Recommendations,
			&dvoReport.Report,
			&dvoReport.Objects,
			&lastCheckedAtDB,
			&reportedAtDB,
		)
		if err != nil {
			log.Error().Err(err).Msg("ReadWorkloadsForClusterAndNamespace")
		}
	}
	// convert timestamps to string
	dvoReport.LastCheckedAt = types.Timestamp(lastCheckedAtDB.Time.UTC().Format(time.RFC3339))
	dvoReport.ReportedAt = types.Timestamp(reportedAtDB.Time.UTC().Format(time.RFC3339))

	log.Debug().Int("org_id", int(orgID)).Msgf("ReadWorkloadsForClusterAndNamespace took %v", time.Since(tStart))

	return dvoReport, err
=======
// DeleteReportsForOrg deletes all reports related to the specified organization from the storage.
func (storage DVORecommendationsDBStorage) DeleteReportsForOrg(orgID types.OrgID) error {
	_, err := storage.connection.Exec("DELETE FROM dvo.dvo_report WHERE org_id = $1;", orgID)
	return err
>>>>>>> 4c092c80
}<|MERGE_RESOLUTION|>--- conflicted
+++ resolved
@@ -50,16 +50,13 @@
 		storedAtTime time.Time,
 		requestID types.RequestID,
 	) error
-<<<<<<< HEAD
 	ReadWorkloadsForOrganization(types.OrgID) ([]types.DVOReport, error)
 	ReadWorkloadsForClusterAndNamespace(
 		types.OrgID,
 		types.ClusterName,
 		string,
 	) (types.DVOReport, error)
-=======
 	DeleteReportsForOrg(orgID types.OrgID) error
->>>>>>> 4c092c80
 }
 
 // dvoDBSchema represents the name of the DB schema used by DVO-related queries/migrations
@@ -420,7 +417,6 @@
 	return reportedAtMap, err
 }
 
-<<<<<<< HEAD
 // ReadWorkloadsForOrganization returns all rows from dvo.dvo_report table for given organizaiton
 func (storage DVORecommendationsDBStorage) ReadWorkloadsForOrganization(orgID types.OrgID) (
 	workloads []types.DVOReport,
@@ -531,10 +527,8 @@
 	log.Debug().Int("org_id", int(orgID)).Msgf("ReadWorkloadsForClusterAndNamespace took %v", time.Since(tStart))
 
 	return dvoReport, err
-=======
 // DeleteReportsForOrg deletes all reports related to the specified organization from the storage.
 func (storage DVORecommendationsDBStorage) DeleteReportsForOrg(orgID types.OrgID) error {
 	_, err := storage.connection.Exec("DELETE FROM dvo.dvo_report WHERE org_id = $1;", orgID)
 	return err
->>>>>>> 4c092c80
 }