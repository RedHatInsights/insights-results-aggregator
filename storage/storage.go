/*
Copyright © 2020, 2021, 2022 Red Hat, Inc.

Licensed under the Apache License, Version 2.0 (the "License");
you may not use this file except in compliance with the License.
You may obtain a copy of the License at

    http://www.apache.org/licenses/LICENSE-2.0

Unless required by applicable law or agreed to in writing, software
distributed under the License is distributed on an "AS IS" BASIS,
WITHOUT WARRANTIES OR CONDITIONS OF ANY KIND, either express or implied.
See the License for the specific language governing permissions and
*/

// Package storage contains an implementation of interface between Go code and
// (almost any) SQL database like PostgreSQL, SQLite, or MariaDB. An implementation
// named DBStorage is constructed via New function and it is mandatory to call Close
// for any opened connection to database. The storage might be initialized by Init
// method if database schema is empty.
//
// It is possible to configure connection to selected database by using Configuration
// structure. Currently that structure contains two configurable parameter:
//
// Driver - a SQL driver, like "sqlite3", "pq" etc.
// DataSource - specification of data source. The content of this parameter depends on the database used.
package storage

import (
	"database/sql"
	sql_driver "database/sql/driver"
	"encoding/json"
	"fmt"
	"strings"
	"time"

	"github.com/Shopify/sarama"
	"github.com/lib/pq"
	_ "github.com/lib/pq" // PostgreSQL database driver
	"github.com/mattn/go-sqlite3"
	_ "github.com/mattn/go-sqlite3" // SQLite database driver
	"github.com/rs/zerolog/log"

	ctypes "github.com/RedHatInsights/insights-results-types"

	"github.com/RedHatInsights/insights-results-aggregator/metrics"
	"github.com/RedHatInsights/insights-results-aggregator/migration"
	"github.com/RedHatInsights/insights-results-aggregator/types"
)

// Storage represents an interface to almost any database or storage system
type Storage interface {
	Init() error
	Close() error
	ListOfOrgs() ([]types.OrgID, error)
	ListOfClustersForOrg(
		orgID types.OrgID, timeLimit time.Time) ([]types.ClusterName, error,
	)
	ListOfClustersForOrgSpecificRule(
		orgID types.OrgID, ruleID types.RuleSelector, activeClusters []string,
	) ([]ctypes.HittingClustersData, error)
	ReadReportForCluster(
		orgID types.OrgID, clusterName types.ClusterName) (
		[]types.RuleOnReport, types.Timestamp, types.Timestamp, types.Timestamp, error,
	)
	ReadReportInfoForCluster(
		types.OrgID, types.ClusterName) (
		types.Version, error,
	)
	ReadReportsForClusters(
		clusterNames []types.ClusterName) (map[types.ClusterName]types.ClusterReport, error)
	ReadOrgIDsForClusters(
		clusterNames []types.ClusterName) ([]types.OrgID, error)
	ReadSingleRuleTemplateData(
		orgID types.OrgID, clusterName types.ClusterName, ruleID types.RuleID, errorKey types.ErrorKey,
	) (interface{}, error)
	ReadReportForClusterByClusterName(clusterName types.ClusterName) ([]types.RuleOnReport, types.Timestamp, error)
	GetLatestKafkaOffset() (types.KafkaOffset, error)
	WriteReportForCluster(
		orgID types.OrgID,
		clusterName types.ClusterName,
		report types.ClusterReport,
		rules []types.ReportItem,
		collectedAtTime time.Time,
		gatheredAtTime time.Time,
		storedAtTime time.Time,
		kafkaOffset types.KafkaOffset,
	) error
	WriteReportInfoForCluster(
		types.OrgID,
		types.ClusterName,
		[]types.InfoItem,
		time.Time,
	) error
	WriteRecommendationsForCluster(
		orgID types.OrgID,
		clusterName types.ClusterName,
		report types.ClusterReport,
		creationTime types.Timestamp,
	) error
	ReportsCount() (int, error)
	VoteOnRule(
		clusterID types.ClusterName,
		ruleID types.RuleID,
		errorKey types.ErrorKey,
		userID types.UserID,
		userVote types.UserVote,
		voteMessage string,
	) error
	AddOrUpdateFeedbackOnRule(
		clusterID types.ClusterName,
		ruleID types.RuleID,
		errorKey types.ErrorKey,
		userID types.UserID,
		message string,
	) error
	AddFeedbackOnRuleDisable(
		clusterID types.ClusterName,
		ruleID types.RuleID,
		errorKey types.ErrorKey,
		userID types.UserID,
		message string,
	) error
	GetUserFeedbackOnRule(
		clusterID types.ClusterName,
		ruleID types.RuleID,
		errorKey types.ErrorKey,
		userID types.UserID,
	) (*UserFeedbackOnRule, error)
	GetUserFeedbackOnRuleDisable(
		clusterID types.ClusterName,
		ruleID types.RuleID,
		errorKey types.ErrorKey,
		userID types.UserID,
	) (*UserFeedbackOnRule, error)
	DeleteReportsForOrg(orgID types.OrgID) error
	DeleteReportsForCluster(clusterName types.ClusterName) error
	ToggleRuleForCluster(
		clusterID types.ClusterName,
		ruleID types.RuleID,
		errorKey types.ErrorKey,
		userID types.UserID,
		ruleToggle RuleToggle,
	) error
	GetFromClusterRuleToggle(
		types.ClusterName,
		types.RuleID,
	) (*ClusterRuleToggle, error)
	GetTogglesForRules(
		types.ClusterName,
		[]types.RuleOnReport,
		types.UserID,
	) (map[types.RuleID]bool, error)
	DeleteFromRuleClusterToggle(
		clusterID types.ClusterName,
		ruleID types.RuleID,
	) error
	GetOrgIDByClusterID(cluster types.ClusterName) (types.OrgID, error)
	WriteConsumerError(msg *sarama.ConsumerMessage, consumerErr error) error
	GetUserFeedbackOnRules(
		clusterID types.ClusterName,
		rulesReport []types.RuleOnReport,
		userID types.UserID,
	) (map[types.RuleID]types.UserVote, error)
	GetUserDisableFeedbackOnRules(
		clusterID types.ClusterName,
		rulesReport []types.RuleOnReport,
		userID types.UserID,
	) (map[types.RuleID]UserFeedbackOnRule, error)
	DoesClusterExist(clusterID types.ClusterName) (bool, error)
	ListOfDisabledRules(userID types.UserID) ([]ctypes.DisabledRule, error)
	ListOfReasons(userID types.UserID) ([]DisabledRuleReason, error)
	ListOfDisabledRulesForClusters(
		clusterList []string,
		userID types.UserID,
	) ([]ctypes.DisabledRule, error)
	ListOfDisabledClusters(
		userID types.UserID,
		ruleID types.RuleID,
		errorKey types.ErrorKey,
	) ([]ctypes.DisabledClusterInfo, error)
	RateOnRule(
		types.UserID,
		types.OrgID,
		types.RuleID,
		types.ErrorKey,
		types.UserVote,
	) error
	GetRuleRating(
		types.UserID,
		types.OrgID,
		types.RuleSelector,
	) (types.RuleRating, error)
	DisableRuleSystemWide(
		orgID types.OrgID, userID types.UserID,
		ruleID types.RuleID, errorKey types.ErrorKey,
		justification string) error
	EnableRuleSystemWide(
		orgID types.OrgID, userID types.UserID,
		ruleID types.RuleID, errorKey types.ErrorKey,
	) error
	UpdateDisabledRuleJustification(
		orgID types.OrgID, userID types.UserID,
		ruleID types.RuleID, errorKey types.ErrorKey,
		justification string) error
	ReadDisabledRule(
		orgID types.OrgID, userID types.UserID,
		ruleID types.RuleID, errorKey types.ErrorKey) (ctypes.SystemWideRuleDisable, bool, error)
	ListOfSystemWideDisabledRules(
		orgID types.OrgID, userID types.UserID) ([]ctypes.SystemWideRuleDisable, error)
	ReadRecommendationsForClusters([]string, types.OrgID) (ctypes.RecommendationImpactedClusters, error)
	ReadClusterListRecommendations(clusterList []string, orgID types.OrgID) (
		ctypes.ClusterRecommendationMap, error,
	)
}

// DBStorage is an implementation of Storage interface that use selected SQL like database
// like SQLite, PostgreSQL, MariaDB, RDS etc. That implementation is based on the standard
// sql package. It is possible to configure connection via Configuration structure.
// SQLQueriesLog is log for sql queries, default is nil which means nothing is logged
type DBStorage struct {
	connection   *sql.DB
	dbDriverType types.DBDriver
	// clusterLastCheckedDict is a dictionary of timestamps when the clusters were last checked.
	clustersLastChecked map[types.ClusterName]time.Time
}

// New function creates and initializes a new instance of Storage interface
func New(configuration Configuration) (*DBStorage, error) {
	driverType, driverName, dataSource, err := initAndGetDriver(configuration)
	if err != nil {
		return nil, err
	}

	log.Info().Msgf(
		"Making connection to data storage, driver=%s datasource=%s",
		driverName, dataSource,
	)

	connection, err := sql.Open(driverName, dataSource)
	if err != nil {
		log.Error().Err(err).Msg("Can not connect to data storage")
		return nil, err
	}

	return NewFromConnection(connection, driverType), nil
}

// NewFromConnection function creates and initializes a new instance of Storage interface from prepared connection
func NewFromConnection(connection *sql.DB, dbDriverType types.DBDriver) *DBStorage {
	return &DBStorage{
		connection:          connection,
		dbDriverType:        dbDriverType,
		clustersLastChecked: map[types.ClusterName]time.Time{},
	}
}

// initAndGetDriver initializes driver(with logs if logSQLQueries is true),
// checks if it's supported and returns driver type, driver name, dataSource and error
func initAndGetDriver(configuration Configuration) (driverType types.DBDriver, driverName, dataSource string, err error) {
	var driver sql_driver.Driver
	driverName = configuration.Driver

	switch driverName {
	case "sqlite3":
		driverType = types.DBDriverSQLite3
		driver = &sqlite3.SQLiteDriver{}
		dataSource = configuration.SQLiteDataSource
	case "postgres":
		driverType = types.DBDriverPostgres
		driver = &pq.Driver{}
		dataSource = fmt.Sprintf(
			"postgresql://%v:%v@%v:%v/%v?%v",
			configuration.PGUsername,
			configuration.PGPassword,
			configuration.PGHost,
			configuration.PGPort,
			configuration.PGDBName,
			configuration.PGParams,
		)
	default:
		err = fmt.Errorf("driver %v is not supported", driverName)
		return
	}

	if configuration.LogSQLQueries {
		driverName = InitSQLDriverWithLogs(driver, driverName)
	}

	return
}

// MigrateToLatest migrates the database to the latest available
// migration version. This must be done before an Init() call.
func (storage DBStorage) MigrateToLatest() error {
	if err := migration.InitInfoTable(storage.connection); err != nil {
		return err
	}

	return migration.SetDBVersion(storage.connection, storage.dbDriverType, migration.GetMaxVersion())
}

// Init performs all database initialization
// tasks necessary for further service operation.
func (storage DBStorage) Init() error {
	// Read clusterName:LastChecked dictionary from DB.
	rows, err := storage.connection.Query("SELECT cluster, last_checked_at FROM report;")
	if err != nil {
		return err
	}

	for rows.Next() {
		var (
			clusterName types.ClusterName
			lastChecked time.Time
		)

		if err := rows.Scan(&clusterName, &lastChecked); err != nil {
			if closeErr := rows.Close(); closeErr != nil {
				log.Error().Err(closeErr).Msg("Unable to close the DB rows handle")
			}
			return err
		}

		storage.clustersLastChecked[clusterName] = lastChecked
	}

	// Not using defer to close the rows here to:
	// - make errcheck happy (it doesn't like ignoring returned errors),
	// - return a possible error returned by the Close method.
	return rows.Close()
}

// Close method closes the connection to database. Needs to be called at the end of application lifecycle.
func (storage DBStorage) Close() error {
	log.Info().Msg("Closing connection to data storage")
	if storage.connection != nil {
		err := storage.connection.Close()
		if err != nil {
			log.Error().Err(err).Msg("Can not close connection to data storage")
			return err
		}
	}
	return nil
}

// Report represents one (latest) cluster report.
//     Org: organization ID
//     Name: cluster GUID in the following format:
//         c8590f31-e97e-4b85-b506-c45ce1911a12
type Report struct {
	Org        types.OrgID         `json:"org"`
	Name       types.ClusterName   `json:"cluster"`
	Report     types.ClusterReport `json:"report"`
	ReportedAt types.Timestamp     `json:"reported_at"`
}

func closeRows(rows *sql.Rows) {
	_ = rows.Close()
}

// ListOfOrgs reads list of all organizations that have at least one cluster report
func (storage DBStorage) ListOfOrgs() ([]types.OrgID, error) {
	orgs := make([]types.OrgID, 0)

	rows, err := storage.connection.Query("SELECT DISTINCT org_id FROM report ORDER BY org_id;")
	err = types.ConvertDBError(err, nil)
	if err != nil {
		return orgs, err
	}
	defer closeRows(rows)

	for rows.Next() {
		var orgID types.OrgID

		err = rows.Scan(&orgID)
		if err == nil {
			orgs = append(orgs, orgID)
		} else {
			log.Error().Err(err).Msg("ListOfOrgID")
		}
	}
	return orgs, nil
}

// ListOfClustersForOrg reads list of all clusters fro given organization
func (storage DBStorage) ListOfClustersForOrg(orgID types.OrgID, timeLimit time.Time) ([]types.ClusterName, error) {
	clusters := make([]types.ClusterName, 0)

	q := `
		  SELECT cluster
		    FROM report
		   WHERE org_id = $1
		     AND reported_at >= $2
		ORDER BY cluster;
	`

	rows, err := storage.connection.Query(q, orgID, timeLimit)

	err = types.ConvertDBError(err, orgID)
	if err != nil {
		return clusters, err
	}
	defer closeRows(rows)

	for rows.Next() {
		var clusterName string

		err = rows.Scan(&clusterName)
		if err == nil {
			clusters = append(clusters, types.ClusterName(clusterName))
		} else {
			log.Error().Err(err).Msg("ListOfClustersForOrg")
		}
	}
	return clusters, nil
}

// ListOfClustersForOrgSpecificRule returns list of all clusters for given organization that are affect by given rule
func (storage DBStorage) ListOfClustersForOrgSpecificRule(
	orgID types.OrgID,
	ruleID types.RuleSelector,
	activeClusters []string) (
	[]ctypes.HittingClustersData, error) {
	results := make([]ctypes.HittingClustersData, 0)

	var whereClause string
	if len(activeClusters) > 0 {
		// #nosec G201
		whereClause = fmt.Sprintf(`WHERE org_id = $1 AND rule_id = $2 AND cluster_id IN (%v)`,
			inClauseFromSlice(activeClusters))
	} else {
		whereClause = `WHERE org_id = $1 AND rule_id = $2`
	}
	// #nosec G202
	query := `SELECT cluster_id, created_at FROM recommendation ` + whereClause + ` ORDER BY cluster_id;`

	rows, err := storage.connection.Query(query, orgID, ruleID)

	err = types.ConvertDBError(err, orgID)
	if err != nil {
		return results, err
	}

	defer closeRows(rows)

	var (
		clusterName types.ClusterName
		lastSeen    string
	)
	for rows.Next() {
		err = rows.Scan(&clusterName, &lastSeen)
		if err != nil {
			log.Error().Err(err).Msg("ListOfClustersForOrgSpecificRule")
		}
		results = append(results, ctypes.HittingClustersData{
			Cluster:  clusterName,
			LastSeen: lastSeen,
		})
	}

	// This is to ensure 404 when no recommendation is found for the given orgId + selector.
	// We can, alternatively, return something like this with a 204 (no content):
	// {"data":[],"meta":{"count":0,"component":"test.rule","error_key":"ek"},"status":"not_found"}
	if len(results) == 0 {
		return results, &types.ItemNotFoundError{ItemID: ruleID}
	}
	return results, nil
}

// GetOrgIDByClusterID reads OrgID for specified cluster
func (storage DBStorage) GetOrgIDByClusterID(cluster types.ClusterName) (types.OrgID, error) {
	row := storage.connection.QueryRow("SELECT org_id FROM report WHERE cluster = $1 ORDER BY org_id;", cluster)

	var orgID uint64
	err := row.Scan(&orgID)
	if err != nil {
		log.Error().Err(err).Msg("GetOrgIDByClusterID")
		return 0, err
	}
	return types.OrgID(orgID), nil
}

// parseTemplateData parses template data and returns a json raw message if it's a json or a string otherwise
func parseTemplateData(templateData []byte) interface{} {
	var templateDataJSON json.RawMessage

	err := json.Unmarshal(templateData, &templateDataJSON)
	if err != nil {
		log.Warn().Err(err).Msgf("unable to parse template data as json")
		return templateData
	}

	return templateDataJSON
}

func parseRuleRows(rows *sql.Rows) ([]types.RuleOnReport, error) {
	report := make([]types.RuleOnReport, 0)

	for rows.Next() {
		var (
			templateDataBytes []byte
			ruleFQDN          types.RuleID
			errorKey          types.ErrorKey
		)

		err := rows.Scan(&templateDataBytes, &ruleFQDN, &errorKey)
		if err != nil {
			log.Error().Err(err).Msg("ReportListForCluster")
			return report, err
		}

		templateData := parseTemplateData(templateDataBytes)
		rule := types.RuleOnReport{
			Module:       ruleFQDN,
			ErrorKey:     errorKey,
			TemplateData: templateData,
		}

		report = append(report, rule)
	}

	return report, nil
}

// constructInClausule is a helper function to construct `in` clausule for SQL
// statement.
func constructInClausule(howMany int) (string, error) {
	// construct the `in` clausule in SQL query statement
	if howMany < 1 {
		return "", fmt.Errorf("at least one value needed")
	}
	inClausule := "$1"
	for i := 2; i <= howMany; i++ {
		inClausule += fmt.Sprintf(",$%d", i)
	}
	return inClausule, nil
}

// argsWithClusterNames is a helper function to construct arguments for SQL
// statement.
func argsWithClusterNames(clusterNames []types.ClusterName) []interface{} {
	// prepare arguments
	args := make([]interface{}, len(clusterNames))

	for i, clusterName := range clusterNames {
		args[i] = clusterName
	}
	return args
}

// inClauseFromSlice is a helper function to construct `in` clause for SQL
// statement from a given slice of items. The received slice must be []string
// or any other type that can be asserted to []string, or else '1=1' will be
// returned, making the IN clause act like a wildcard.
func inClauseFromSlice(slice interface{}) string {
	if slice, ok := slice.([]string); ok {
		return "'" + strings.Join(slice, `','`) + `'`
	}
	return "1=1"
}

/*
func updateRecommendationsMetrics(cluster string, deleted float64, inserted float64) {
	metrics.SQLRecommendationsDeletes.WithLabelValues(cluster).Observe(deleted)
	metrics.SQLRecommendationsInserts.WithLabelValues(cluster).Observe(inserted)
}
*/

// ReadOrgIDsForClusters read organization IDs for given list of cluster names.
func (storage DBStorage) ReadOrgIDsForClusters(clusterNames []types.ClusterName) ([]types.OrgID, error) {
	// stub for return value
	ids := make([]types.OrgID, 0)

	if len(clusterNames) < 1 {
		return ids, nil
	}

	// prepare arguments
	args := argsWithClusterNames(clusterNames)

	// construct the `in` clausule in SQL query statement
	inClausule, err := constructInClausule(len(clusterNames))
	if err != nil {
		log.Error().Err(err).Msg(inClauseError)
		return ids, err
	}

	// disable "G202 (CWE-89): SQL string concatenation"
	// #nosec G202
	query := "SELECT DISTINCT org_id FROM report WHERE cluster in (" + inClausule + ");"

	// select results from the database
	rows, err := storage.connection.Query(query, args...)
	if err != nil {
		log.Error().Err(err).Msg("query to get org ids")
		return ids, err
	}

	// process results returned from database
	for rows.Next() {
		var orgID types.OrgID

		err := rows.Scan(&orgID)
		if err != nil {
			log.Error().Err(err).Msg("read one org id")
			return ids, err
		}

		ids = append(ids, orgID)
	}

	// everything seems ok -> return ids
	return ids, nil
}

// ReadReportsForClusters function reads reports for given list of cluster
// names.
func (storage DBStorage) ReadReportsForClusters(clusterNames []types.ClusterName) (map[types.ClusterName]types.ClusterReport, error) {
	// stub for return value
	reports := make(map[types.ClusterName]types.ClusterReport)

	if len(clusterNames) < 1 {
		return reports, nil
	}

	// prepare arguments
	args := argsWithClusterNames(clusterNames)

	// construct the `in` clausule in SQL query statement
	inClausule, err := constructInClausule(len(clusterNames))
	if err != nil {
		log.Error().Err(err).Msg(inClauseError)
		return reports, err
	}

	// disable "G202 (CWE-89): SQL string concatenation"
	// #nosec G202
	query := "SELECT cluster, report FROM report WHERE cluster in (" + inClausule + ");"

	// select results from the database
	rows, err := storage.connection.Query(query, args...)
	if err != nil {
		return reports, err
	}

	// process results returned from database
	for rows.Next() {
		// convert into requested type
		var (
			clusterName   types.ClusterName
			clusterReport types.ClusterReport
		)

		err := rows.Scan(&clusterName, &clusterReport)
		if err != nil {
			log.Error().Err(err).Msg("ReadReportsForClusters")
			return reports, err
		}

		reports[clusterName] = clusterReport
	}

	// everything seems ok -> return reports
	return reports, nil
}

// ReadReportForCluster reads result (health status) for selected cluster
func (storage DBStorage) ReadReportForCluster(
	orgID types.OrgID, clusterName types.ClusterName,
) ([]types.RuleOnReport, types.Timestamp, types.Timestamp, types.Timestamp, error) {
	var lastChecked time.Time
	var reportedAt time.Time
	var gatheredAtInDB sql.NullTime // to avoid problems

	report := make([]types.RuleOnReport, 0)

	err := storage.connection.QueryRow(
		"SELECT last_checked_at, reported_at, gathered_at FROM report WHERE org_id = $1 AND cluster = $2;",
		orgID, clusterName,
	).Scan(&lastChecked, &reportedAt, &gatheredAtInDB)

	// convert timestamps to string
	var lastCheckedStr = types.Timestamp(lastChecked.UTC().Format(time.RFC3339))
	var reportedAtStr = types.Timestamp(reportedAt.UTC().Format(time.RFC3339))
	var gatheredAtStr types.Timestamp

	if gatheredAtInDB.Valid {
		gatheredAtStr = types.Timestamp(gatheredAtInDB.Time.UTC().Format(time.RFC3339))
	} else {
		gatheredAtStr = ""
	}

	err = types.ConvertDBError(err, []interface{}{orgID, clusterName})
	if err != nil {
		return report, lastCheckedStr, reportedAtStr, gatheredAtStr, err
	}

	rows, err := storage.connection.Query(
		"SELECT template_data, rule_fqdn, error_key FROM rule_hit WHERE org_id = $1 AND cluster_id = $2;", orgID, clusterName,
	)

	err = types.ConvertDBError(err, []interface{}{orgID, clusterName})
	if err != nil {
		return report, lastCheckedStr, reportedAtStr, gatheredAtStr, err
	}

	report, err = parseRuleRows(rows)

	return report, lastCheckedStr, reportedAtStr, gatheredAtStr, err
}

// ReadSingleRuleTemplateData reads template data for a single rule
func (storage DBStorage) ReadSingleRuleTemplateData(
	orgID types.OrgID, clusterName types.ClusterName, ruleID types.RuleID, errorKey types.ErrorKey,
) (interface{}, error) {
	var templateDataBytes []byte

	err := storage.connection.QueryRow(`
		SELECT template_data FROM rule_hit
		WHERE org_id = $1 AND cluster_id = $2 AND rule_fqdn = $3 AND error_key = $4;
	`,
		orgID,
		clusterName,
		ruleID,
		errorKey,
	).Scan(&templateDataBytes)
	err = types.ConvertDBError(err, []interface{}{orgID, clusterName, ruleID, errorKey})

	return parseTemplateData(templateDataBytes), err
}

// ReadReportForClusterByClusterName reads result (health status) for selected cluster for given organization
func (storage DBStorage) ReadReportForClusterByClusterName(
	clusterName types.ClusterName,
) ([]types.RuleOnReport, types.Timestamp, error) {
	report := make([]types.RuleOnReport, 0)
	var lastChecked time.Time

	err := storage.connection.QueryRow(
		"SELECT last_checked_at FROM report WHERE cluster = $1;", clusterName,
	).Scan(&lastChecked)

	switch {
	case err == sql.ErrNoRows:
		return report, "", &types.ItemNotFoundError{
			ItemID: fmt.Sprintf("%v", clusterName),
		}
	case err != nil:
		return report, "", err
	}

	rows, err := storage.connection.Query(
		"SELECT template_data, rule_fqdn, error_key FROM rule_hit WHERE cluster_id = $1;", clusterName,
	)

	if err != nil {
		return report, types.Timestamp(lastChecked.UTC().Format(time.RFC3339)), err
	}

	report, err = parseRuleRows(rows)

	return report, types.Timestamp(lastChecked.UTC().Format(time.RFC3339)), err
}

// GetLatestKafkaOffset returns latest kafka offset from report table
func (storage DBStorage) GetLatestKafkaOffset() (types.KafkaOffset, error) {
	var offset types.KafkaOffset
	err := storage.connection.QueryRow("SELECT COALESCE(MAX(kafka_offset), 0) FROM report;").Scan(&offset)
	return offset, err
}

<<<<<<< HEAD
=======
func (storage DBStorage) getReportUpsertQuery() string {
	if storage.dbDriverType == types.DBDriverSQLite3 {
		return `
			INSERT OR REPLACE INTO report(org_id, cluster, report, reported_at, last_checked_at, kafka_offset, gathered_at)
			VALUES ($1, $2, $3, $4, $5, $6, $7)
		`
	}

	return `
		INSERT INTO report(org_id, cluster, report, reported_at, last_checked_at, kafka_offset, gathered_at)
		VALUES ($1, $2, $3, $4, $5, $6, $7)
		ON CONFLICT (cluster)
		DO UPDATE SET org_id = $1, report = $3, reported_at = $4, last_checked_at = $5, kafka_offset = $6, gathered_at = $7
	`
}

// GetRuleHitInsertStatement method prepares DB statement to be used to write
// rule FQDN + rule error key into rule_hit table for given cluster_id
func (storage DBStorage) GetRuleHitInsertStatement(rules []types.ReportItem) string {
	const ruleInsertStatement = "INSERT INTO rule_hit(org_id, cluster_id, rule_fqdn, error_key, template_data) VALUES %s"

	var placeholders []string

	// fill-in placeholders for INSERT statement
	for index := range rules {
		placeholders = append(
			placeholders, fmt.Sprintf("($%d,$%d,$%d,$%d,$%d)",
				index*5+1,
				index*5+2,
				index*5+3,
				index*5+4,
				index*5+5,
			))
	}

	// construct INSERT statement for multiple values
	return fmt.Sprintf(ruleInsertStatement, strings.Join(placeholders, ","))
}

// valuesForRuleHitsInsert function prepares values to insert rules into
// rule_hit table.
func valuesForRuleHitsInsert(
	orgID types.OrgID,
	clusterName types.ClusterName,
	rules []types.ReportItem,
) []interface{} {
	// fill-in values for INSERT statement
	var values []interface{}

	for _, rule := range rules {
		values = append(values,
			orgID,
			clusterName,
			rule.Module,
			rule.ErrorKey,
			string(rule.TemplateData))
	}
	return values
}

>>>>>>> 0265dff0
func (storage DBStorage) updateReport(
	tx *sql.Tx,
	orgID types.OrgID,
	clusterName types.ClusterName,
	report types.ClusterReport,
	rules []types.ReportItem,
	lastCheckedTime time.Time,
	gatheredAt time.Time,
	reportedAtTime time.Time,
	kafkaOffset types.KafkaOffset,
) error {
	// Get the UPSERT query for writing a report into the database.
	reportUpsertQuery := storage.getReportUpsertQuery()

	deleteQuery := "DELETE FROM rule_hit WHERE org_id = $1 AND cluster_id = $2;"
	_, err := tx.Exec(deleteQuery, orgID, clusterName)
	if err != nil {
		log.Err(err).Msgf("Unable to remove previous cluster reports (org: %v, cluster: %v)", orgID, clusterName)
		return err
	}

	// Perform the report insert.
	// All older rule hits has been deleted for given cluster so it is
	// possible to just insert new hits w/o the need to update on conflict
	if len(rules) > 0 {
		// Get the INSERT statement for writing a rule into the database.
		ruleInsertStatement := storage.GetRuleHitInsertStatement(rules)

		// Get values to be stored in rule_hits table
		values := valuesForRuleHitsInsert(orgID, clusterName, rules)

		_, err = tx.Exec(ruleInsertStatement, values...)
		if err != nil {
			log.Err(err).Msgf("Unable to insert the cluster report rules (org: %v, cluster: %v)",
				orgID, clusterName,
			)
			return err
		}
	}

	if gatheredAt.IsZero() {
		_, err = tx.Exec(reportUpsertQuery, orgID, clusterName, report, reportedAtTime, lastCheckedTime, kafkaOffset, sql.NullTime{Valid: false})
	} else {
		_, err = tx.Exec(reportUpsertQuery, orgID, clusterName, report, reportedAtTime, lastCheckedTime, kafkaOffset, gatheredAt)
	}

	if err != nil {
		log.Err(err).Msgf("Unable to upsert the cluster report (org: %v, cluster: %v)", orgID, clusterName)
		return err
	}

	return nil
}

func prepareInsertRecommendationsStatement(
	orgID types.OrgID,
	clusterName types.ClusterName,
	report types.ReportRules,
	createdAt types.Timestamp,
) (selectors []string, statement string, statementArgs []interface{}) {
	statement = `INSERT INTO recommendation (org_id, cluster_id, rule_fqdn, error_key, rule_id, created_at) VALUES %s`

	var valuesIdx []string
	statementIdx := 0
	selectors = make([]string, len(report.HitRules))

	for idx, rule := range report.HitRules {
		ruleFqdn := strings.TrimSuffix(string(rule.Module), ".report")
		ruleID := ruleFqdn + "|" + string(rule.ErrorKey)
		selectors[idx] = ruleID
		statementArgs = append(statementArgs, orgID, clusterName, ruleFqdn, rule.ErrorKey, ruleID, createdAt)
		statementIdx = len(statementArgs)
		valuesIdx = append(valuesIdx, "($"+fmt.Sprint(statementIdx-5)+
			", $"+fmt.Sprint(statementIdx-4)+
			", $"+fmt.Sprint(statementIdx-3)+
			", $"+fmt.Sprint(statementIdx-2)+
			", $"+fmt.Sprint(statementIdx-1)+
			", $"+fmt.Sprint(statementIdx)+")")
	}

	statement = fmt.Sprintf(statement, strings.Join(valuesIdx, ","))
	return
}

func (storage DBStorage) insertRecommendations(
	tx *sql.Tx,
	orgID types.OrgID,
	clusterName types.ClusterName,
	report types.ReportRules,
	createdAt types.Timestamp,
) (inserted int, err error) {
	if len(report.HitRules) == 0 {
		log.Info().
			Int(organizationKey, int(orgID)).
			Str(clusterKey, string(clusterName)).
			Int(issuesCountKey, 0).
			Msg("No new recommendation to insert")
		return 0, nil
	}

	selectors, statement, args := prepareInsertRecommendationsStatement(orgID, clusterName, report, createdAt)

	if _, err = tx.Exec(statement, args...); err != nil {
		log.Error().
			Int(organizationKey, int(orgID)).
			Str(clusterKey, string(clusterName)).
			Int(issuesCountKey, inserted).
			Interface(createdAtKey, createdAt).
			Strs(selectorsKey, selectors).
			Err(err).
			Msg("Unable to insert the recommendations")
		return 0, err
	}
	log.Info().
		Int(organizationKey, int(orgID)).
		Str(clusterKey, string(clusterName)).
		Int(issuesCountKey, inserted).
		Interface(createdAtKey, createdAt).
		Strs(selectorsKey, selectors).
		Msg("Recommendations inserted successfully")

	inserted = len(selectors)
	return

}

// WriteReportForCluster writes result (health status) for selected cluster for given organization
func (storage DBStorage) WriteReportForCluster(
	orgID types.OrgID,
	clusterName types.ClusterName,
	report types.ClusterReport,
	rules []types.ReportItem,
	lastCheckedTime time.Time,
	gatheredAt time.Time,
	storedAtTime time.Time,
	kafkaOffset types.KafkaOffset,
) error {
	// Skip writing the report if it isn't newer than a report
	// that is already in the database for the same cluster.
	if oldLastChecked, exists := storage.clustersLastChecked[clusterName]; exists && !lastCheckedTime.After(oldLastChecked) {
		return types.ErrOldReport
	}

	if storage.dbDriverType != types.DBDriverSQLite3 && storage.dbDriverType != types.DBDriverPostgres {
		return fmt.Errorf("writing report with DB %v is not supported", storage.dbDriverType)
	}

	// Begin a new transaction.
	tx, err := storage.connection.Begin()
	if err != nil {
		return err
	}

	err = func(tx *sql.Tx) error {

		// Check if there is a more recent report for the cluster already in the database.
		rows, err := tx.Query(
			"SELECT last_checked_at FROM report WHERE org_id = $1 AND cluster = $2 AND last_checked_at > $3;",
			orgID, clusterName, lastCheckedTime)
		err = types.ConvertDBError(err, []interface{}{orgID, clusterName})
		if err != nil {
			log.Error().Err(err).Msg("Unable to look up the most recent report in the database")
			return err
		}

		defer closeRows(rows)

		// If there is one, print a warning and discard the report (don't update it).
		if rows.Next() {
			log.Warn().Msgf("Database already contains report for organization %d and cluster name %s more recent than %v",
				orgID, clusterName, lastCheckedTime)
			return nil
		}

		err = storage.updateReport(tx, orgID, clusterName, report, rules, lastCheckedTime, gatheredAt, storedAtTime, kafkaOffset)
		if err != nil {
			return err
		}

		storage.clustersLastChecked[clusterName] = lastCheckedTime
		metrics.WrittenReports.Inc()

		return nil
	}(tx)

	finishTransaction(tx, err)

	return err
}

// WriteRecommendationsForCluster writes hitting rules in received report for selected cluster
func (storage DBStorage) WriteRecommendationsForCluster(
	orgID types.OrgID,
	clusterName types.ClusterName,
	stringReport types.ClusterReport,
	creationTime types.Timestamp,
) (err error) {
	var report types.ReportRules
	err = json.Unmarshal([]byte(stringReport), &report)
	if err != nil {
		return err
	}

	tx, err := storage.connection.Begin()
	if err != nil {
		return err
	}

	err = func(tx *sql.Tx) error {
		var deleted int64 = 0
		// Delete current recommendations for the cluster if some report has been previously stored for this cluster
		if _, ok := storage.clustersLastChecked[clusterName]; ok {
			// it is needed to use `org_id = $1` condition there
			// because it allows DB to use proper btree indexing
			// and not slow sequential scan
			result, err := tx.Exec(
				"DELETE FROM recommendation WHERE org_id = $1 AND cluster_id = $2;", orgID, clusterName)
			err = types.ConvertDBError(err, []interface{}{clusterName})
			if err != nil {
				log.Error().Err(err).Msgf("Unable to delete the existing recommendations for %s", clusterName)
				return err
			}

			// As the documentation says:
			// RowsAffected returns the number of rows affected by an
			// update, insert, or delete. Not every database or database
			// driver may support this.
			// So we might run in a scenario where we don't have metrics
			// if the driver doesn't help.
			deleted, err = result.RowsAffected()
			if err != nil {
				log.Error().Err(err).Msg("Unable to retrieve number of deleted rows with current driver")
				return err
			}
		}

		inserted, err := storage.insertRecommendations(tx, orgID, clusterName, report, creationTime)
		if err != nil {
			return err
		}

		log.Info().
			Int64("Deleted", deleted).
			Int("Inserted", inserted).
			Int(organizationKey, int(orgID)).
			Str(clusterKey, string(clusterName)).
			Msg("Updated recommendation table")
		// updateRecommendationsMetrics(string(clusterName), float64(deleted), float64(inserted))

		return nil
	}(tx)

	finishTransaction(tx, err)

	return err
}

// finishTransaction finishes the transaction depending on err. err == nil -> commit, err != nil -> rollback
func finishTransaction(tx *sql.Tx, err error) {
	if err != nil {
		rollbackError := tx.Rollback()
		if rollbackError != nil {
			log.Err(rollbackError).Msgf("error when trying to rollback a transaction")
		}
	} else {
		commitError := tx.Commit()
		if commitError != nil {
			log.Err(commitError).Msgf("error when trying to commit a transaction")
		}
	}
}

// ReadRecommendationsForClusters reads all recommendations from recommendation table for given organization
func (storage DBStorage) ReadRecommendationsForClusters(
	clusterList []string,
	orgID types.OrgID,
) (ctypes.RecommendationImpactedClusters, error) {

	impactedClusters := make(ctypes.RecommendationImpactedClusters, 0)

	if len(clusterList) < 1 {
		return impactedClusters, nil
	}

	// #nosec G201
	whereClause := fmt.Sprintf(`WHERE org_id = $1 AND cluster_id IN (%v)`, inClauseFromSlice(clusterList))

	// disable "G202 (CWE-89): SQL string concatenation"
	// #nosec G202
	query := `
	SELECT
		rule_id, cluster_id
	FROM
		recommendation
	` + whereClause

	rows, err := storage.connection.Query(query, orgID)
	if err != nil {
		log.Error().Err(err).Msg("query to get recommendations")
		return impactedClusters, err
	}

	for rows.Next() {
		var (
			ruleID    types.RuleID
			clusterID types.ClusterName
		)

		err := rows.Scan(
			&ruleID,
			&clusterID,
		)
		if err != nil {
			log.Error().Err(err).Msg("read one recommendation")
			return impactedClusters, err
		}

		impactedClusters[ruleID] = append(impactedClusters[ruleID], clusterID)
	}

	return impactedClusters, nil
}

// ReadClusterListRecommendations retrieves cluster IDs and a list of hitting rules for each one
func (storage DBStorage) ReadClusterListRecommendations(
	clusterList []string,
	orgID types.OrgID,
) (ctypes.ClusterRecommendationMap, error) {

	clusterMap := make(ctypes.ClusterRecommendationMap, 0)

	if len(clusterList) < 1 {
		return clusterMap, nil
	}

	// we have to select from report table primarily because we need to show last_checked_at even if there
	// are no rule hits (which means there are no rows in recommendation table for that cluster)

	// disable "G202 (CWE-89): SQL string concatenation"
	// #nosec G202
	query := `
	SELECT
		rep.cluster, rep.last_checked_at, COALESCE(rec.rule_id, '')
	FROM
		report rep
	LEFT JOIN
		recommendation rec
	ON
		rep.org_id = rec.org_id AND
		rep.cluster = rec.cluster_id
	WHERE
		rep.org_id = $1 AND rep.cluster IN (%v)
	`
	// #nosec G201
	query = fmt.Sprintf(query, inClauseFromSlice(clusterList))

	rows, err := storage.connection.Query(query, orgID)
	if err != nil {
		log.Error().Err(err).Msg("query to get recommendations")
		return clusterMap, err
	}

	for rows.Next() {
		var (
			clusterID    ctypes.ClusterName
			ruleID       ctypes.RuleID
			timestampStr string
			timestamp    time.Time
		)

		if storage.dbDriverType != types.DBDriverSQLite3 {
			// postgres is able to auto scan created_at into time.Time
			err := rows.Scan(
				&clusterID,
				&timestamp,
				&ruleID,
			)
			if err != nil {
				log.Error().Err(err).Msg("problem reading one recommendation")
				return clusterMap, err
			}
		} else {
			// sqlite cannot auto scan into time.Time, needs manual parse
			err := rows.Scan(
				&clusterID,
				&timestampStr,
				&ruleID,
			)
			if err != nil {
				log.Error().Err(err).Msg("problem reading one recommendation")
				return clusterMap, err
			}

			timestamp, err = time.Parse(time.RFC3339, timestampStr)
			if err != nil {
				log.Error().Err(err).Msgf("unparsable timestamp %v", timestamp)
				return clusterMap, err
			}
		}

		if cluster, exists := clusterMap[clusterID]; exists {
			cluster.Recommendations = append(cluster.Recommendations, ruleID)
			clusterMap[clusterID] = cluster
		} else {
			// create entry in map for new cluster ID
			clusterMap[clusterID] = ctypes.ClusterRecommendationList{
				// created at is the same for all rows for each cluster
				CreatedAt:       timestamp,
				Recommendations: []ctypes.RuleID{ruleID},
			}
		}

	}
	return clusterMap, nil
}

// ReportsCount reads number of all records stored in database
func (storage DBStorage) ReportsCount() (int, error) {
	count := -1
	err := storage.connection.QueryRow("SELECT count(*) FROM report;").Scan(&count)
	err = types.ConvertDBError(err, nil)

	return count, err
}

// DeleteReportsForOrg deletes all reports related to the specified organization from the storage.
func (storage DBStorage) DeleteReportsForOrg(orgID types.OrgID) error {
	_, err := storage.connection.Exec("DELETE FROM report WHERE org_id = $1;", orgID)
	return err
}

// DeleteReportsForCluster deletes all reports related to the specified cluster from the storage.
func (storage DBStorage) DeleteReportsForCluster(clusterName types.ClusterName) error {
	_, err := storage.connection.Exec("DELETE FROM report WHERE cluster = $1;", clusterName)
	return err
}

// GetConnection returns db connection(useful for testing)
func (storage DBStorage) GetConnection() *sql.DB {
	return storage.connection
}

// WriteConsumerError writes a report about a consumer error into the storage.
func (storage DBStorage) WriteConsumerError(msg *sarama.ConsumerMessage, consumerErr error) error {
	_, err := storage.connection.Exec(`
		INSERT INTO consumer_error (topic, partition, topic_offset, key, produced_at, consumed_at, message, error)
		VALUES ($1, $2, $3, $4, $5, $6, $7, $8)`,
		msg.Topic, msg.Partition, msg.Offset, msg.Key, msg.Timestamp, time.Now().UTC(), msg.Value, consumerErr.Error())

	return err
}

// GetDBDriverType returns db driver type
func (storage DBStorage) GetDBDriverType() types.DBDriver {
	return storage.dbDriverType
}

// DoesClusterExist checks if cluster with this id exists
func (storage DBStorage) DoesClusterExist(clusterID types.ClusterName) (bool, error) {
	err := storage.connection.QueryRow(
		"SELECT cluster FROM report WHERE cluster = $1", clusterID,
	).Scan(&clusterID)
	if err == sql.ErrNoRows {
		return false, nil
	} else if err != nil {
		return false, err
	}

	return true, nil
}

// ListOfDisabledClusters function returns list of all clusters disabled for a rule from a
// specified account.
func (storage DBStorage) ListOfDisabledClusters(
	userID types.UserID,
	ruleID types.RuleID,
	errorKey types.ErrorKey,
) (
	disabledClusters []ctypes.DisabledClusterInfo,
	err error,
) {
	// select disabled rules from toggle table and the latest feedback from disable_feedback table
	// LEFT join and COALESCE are used for the feedback, because feedback is filled by different
	// request than toggle, so it might be empty/null
	query := `
	SELECT
        toggle.cluster_id,
		toggle.disabled_at,
		COALESCE(feedback.message, '')
	FROM
		cluster_rule_toggle toggle
	LEFT JOIN
		cluster_user_rule_disable_feedback feedback
	ON feedback.updated_at = (
		SELECT updated_at
		FROM cluster_user_rule_disable_feedback
		WHERE cluster_id = toggle.cluster_id
		AND user_id = $1
		AND rule_id = $2
		AND error_key = $3
		ORDER BY updated_at DESC
		LIMIT 1
	)
	WHERE
		toggle.user_id = $1
		AND toggle.rule_id = $2
		AND toggle.error_key = $3
		AND toggle.disabled = $4
	ORDER BY
		toggle.disabled_at DESC
	`

	// run the query against database
	rows, err := storage.connection.Query(query, userID, ruleID, errorKey, RuleToggleDisable)

	// return empty list in case of any error
	if err != nil {
		return disabledClusters, err
	}
	defer closeRows(rows)

	for rows.Next() {
		var disabledCluster ctypes.DisabledClusterInfo

		err = rows.Scan(
			&disabledCluster.ClusterID,
			&disabledCluster.DisabledAt,
			&disabledCluster.Justification,
		)

		if err != nil {
			log.Error().Err(err).Msg("ReadListOfDisabledRules")
			// return partially filled slice + error
			return disabledClusters, err
		}

		// append disabled cluster read from database to a slice
		disabledClusters = append(disabledClusters, disabledCluster)
	}

	return disabledClusters, nil
}<|MERGE_RESOLUTION|>--- conflicted
+++ resolved
@@ -770,24 +770,6 @@
 	return offset, err
 }
 
-<<<<<<< HEAD
-=======
-func (storage DBStorage) getReportUpsertQuery() string {
-	if storage.dbDriverType == types.DBDriverSQLite3 {
-		return `
-			INSERT OR REPLACE INTO report(org_id, cluster, report, reported_at, last_checked_at, kafka_offset, gathered_at)
-			VALUES ($1, $2, $3, $4, $5, $6, $7)
-		`
-	}
-
-	return `
-		INSERT INTO report(org_id, cluster, report, reported_at, last_checked_at, kafka_offset, gathered_at)
-		VALUES ($1, $2, $3, $4, $5, $6, $7)
-		ON CONFLICT (cluster)
-		DO UPDATE SET org_id = $1, report = $3, reported_at = $4, last_checked_at = $5, kafka_offset = $6, gathered_at = $7
-	`
-}
-
 // GetRuleHitInsertStatement method prepares DB statement to be used to write
 // rule FQDN + rule error key into rule_hit table for given cluster_id
 func (storage DBStorage) GetRuleHitInsertStatement(rules []types.ReportItem) string {
@@ -832,7 +814,6 @@
 	return values
 }
 
->>>>>>> 0265dff0
 func (storage DBStorage) updateReport(
 	tx *sql.Tx,
 	orgID types.OrgID,
