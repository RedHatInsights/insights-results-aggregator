/*
Copyright © 2020, 2021, 2022 Red Hat, Inc.

Licensed under the Apache License, Version 2.0 (the "License");
you may not use this file except in compliance with the License.
You may obtain a copy of the License at

    http://www.apache.org/licenses/LICENSE-2.0

Unless required by applicable law or agreed to in writing, software
distributed under the License is distributed on an "AS IS" BASIS,
WITHOUT WARRANTIES OR CONDITIONS OF ANY KIND, either express or implied.
See the License for the specific language governing permissions and
*/

// Package storage contains an implementation of interface between Go code and
// (almost any) SQL database like PostgreSQL, SQLite, or MariaDB. An implementation
// named DBStorage is constructed via New function and it is mandatory to call Close
// for any opened connection to database. The storage might be initialized by Init
// method if database schema is empty.
//
// It is possible to configure connection to selected database by using Configuration
// structure. Currently that structure contains two configurable parameter:
//
// Driver - a SQL driver, like "sqlite3", "pq" etc.
// DataSource - specification of data source. The content of this parameter depends on the database used.
package storage

import (
	"database/sql"
	sql_driver "database/sql/driver"
	"encoding/json"
	"fmt"
	"strings"
	"time"

	"github.com/Shopify/sarama"
	"github.com/lib/pq"
	_ "github.com/lib/pq" // PostgreSQL database driver
	"github.com/mattn/go-sqlite3"
	_ "github.com/mattn/go-sqlite3" // SQLite database driver
	"github.com/rs/zerolog/log"

	ctypes "github.com/RedHatInsights/insights-results-types"

	"github.com/RedHatInsights/insights-results-aggregator/metrics"
	"github.com/RedHatInsights/insights-results-aggregator/migration"
	"github.com/RedHatInsights/insights-results-aggregator/types"
)

// Storage represents an interface to almost any database or storage system
type Storage interface {
	Init() error
	Close() error
	ListOfOrgs() ([]types.OrgID, error)
	ListOfClustersForOrg(
		orgID types.OrgID, timeLimit time.Time) ([]types.ClusterName, error,
	)
	ListOfClustersForOrgSpecificRule(
		orgID types.OrgID, ruleID types.RuleSelector, activeClusters []string,
	) ([]ctypes.HittingClustersData, error)
	ReadReportForCluster(
		orgID types.OrgID, clusterName types.ClusterName) (
		[]types.RuleOnReport, types.Timestamp, types.Timestamp, types.Timestamp, error,
	)
	ReadReportInfoForCluster(
		types.OrgID, types.ClusterName) (
		types.Version, error,
	)
	ReadReportsForClusters(
		clusterNames []types.ClusterName) (map[types.ClusterName]types.ClusterReport, error)
	ReadOrgIDsForClusters(
		clusterNames []types.ClusterName) ([]types.OrgID, error)
	ReadSingleRuleTemplateData(
		orgID types.OrgID, clusterName types.ClusterName, ruleID types.RuleID, errorKey types.ErrorKey,
	) (interface{}, error)
	ReadReportForClusterByClusterName(clusterName types.ClusterName) ([]types.RuleOnReport, types.Timestamp, error)
	GetLatestKafkaOffset() (types.KafkaOffset, error)
	WriteReportForCluster(
		orgID types.OrgID,
		clusterName types.ClusterName,
		report types.ClusterReport,
		rules []types.ReportItem,
		collectedAtTime time.Time,
		gatheredAtTime time.Time,
		storedAtTime time.Time,
		kafkaOffset types.KafkaOffset,
	) error
	WriteReportInfoForCluster(
		types.OrgID,
		types.ClusterName,
		[]types.InfoItem,
		time.Time,
	) error
	WriteRecommendationsForCluster(
		orgID types.OrgID,
		clusterName types.ClusterName,
		report types.ClusterReport,
		creationTime types.Timestamp,
	) error
	ReportsCount() (int, error)
	VoteOnRule(
		clusterID types.ClusterName,
		ruleID types.RuleID,
		errorKey types.ErrorKey,
		userID types.UserID,
		userVote types.UserVote,
		voteMessage string,
	) error
	AddOrUpdateFeedbackOnRule(
		clusterID types.ClusterName,
		ruleID types.RuleID,
		errorKey types.ErrorKey,
		userID types.UserID,
		message string,
	) error
	AddFeedbackOnRuleDisable(
		clusterID types.ClusterName,
		ruleID types.RuleID,
		errorKey types.ErrorKey,
		userID types.UserID,
		message string,
	) error
	GetUserFeedbackOnRule(
		clusterID types.ClusterName,
		ruleID types.RuleID,
		errorKey types.ErrorKey,
		userID types.UserID,
	) (*UserFeedbackOnRule, error)
	GetUserFeedbackOnRuleDisable(
		clusterID types.ClusterName,
		ruleID types.RuleID,
		errorKey types.ErrorKey,
		userID types.UserID,
	) (*UserFeedbackOnRule, error)
	DeleteReportsForOrg(orgID types.OrgID) error
	DeleteReportsForCluster(clusterName types.ClusterName) error
	ToggleRuleForCluster(
		clusterID types.ClusterName,
		ruleID types.RuleID,
		errorKey types.ErrorKey,
		userID types.UserID,
		ruleToggle RuleToggle,
	) error
	GetFromClusterRuleToggle(
		types.ClusterName,
		types.RuleID,
	) (*ClusterRuleToggle, error)
	GetTogglesForRules(
		types.ClusterName,
		[]types.RuleOnReport,
		types.UserID,
	) (map[types.RuleID]bool, error)
	DeleteFromRuleClusterToggle(
		clusterID types.ClusterName,
		ruleID types.RuleID,
	) error
	GetOrgIDByClusterID(cluster types.ClusterName) (types.OrgID, error)
	WriteConsumerError(msg *sarama.ConsumerMessage, consumerErr error) error
	GetUserFeedbackOnRules(
		clusterID types.ClusterName,
		rulesReport []types.RuleOnReport,
		userID types.UserID,
	) (map[types.RuleID]types.UserVote, error)
	GetUserDisableFeedbackOnRules(
		clusterID types.ClusterName,
		rulesReport []types.RuleOnReport,
		userID types.UserID,
	) (map[types.RuleID]UserFeedbackOnRule, error)
	DoesClusterExist(clusterID types.ClusterName) (bool, error)
	ListOfDisabledRules(userID types.UserID) ([]ctypes.DisabledRule, error)
	ListOfReasons(userID types.UserID) ([]DisabledRuleReason, error)
	ListOfDisabledRulesForClusters(
		clusterList []string,
		userID types.UserID,
	) ([]ctypes.DisabledRule, error)
	ListOfDisabledClusters(
		userID types.UserID,
		ruleID types.RuleID,
		errorKey types.ErrorKey,
	) ([]ctypes.DisabledClusterInfo, error)
	RateOnRule(
		types.UserID,
		types.OrgID,
		types.RuleID,
		types.ErrorKey,
		types.UserVote,
	) error
	GetRuleRating(
		types.UserID,
		types.OrgID,
		types.RuleSelector,
	) (types.RuleRating, error)
	DisableRuleSystemWide(
		orgID types.OrgID, userID types.UserID,
		ruleID types.RuleID, errorKey types.ErrorKey,
		justification string) error
	EnableRuleSystemWide(
		orgID types.OrgID, userID types.UserID,
		ruleID types.RuleID, errorKey types.ErrorKey,
	) error
	UpdateDisabledRuleJustification(
		orgID types.OrgID, userID types.UserID,
		ruleID types.RuleID, errorKey types.ErrorKey,
		justification string) error
	ReadDisabledRule(
		orgID types.OrgID, userID types.UserID,
		ruleID types.RuleID, errorKey types.ErrorKey) (ctypes.SystemWideRuleDisable, bool, error)
	ListOfSystemWideDisabledRules(
		orgID types.OrgID, userID types.UserID) ([]ctypes.SystemWideRuleDisable, error)
	ReadRecommendationsForClusters([]string, types.OrgID) (ctypes.RecommendationImpactedClusters, error)
	ReadClusterListRecommendations(clusterList []string, orgID types.OrgID) (
		ctypes.ClusterRecommendationMap, error,
	)
}

// DBStorage is an implementation of Storage interface that use selected SQL like database
// like SQLite, PostgreSQL, MariaDB, RDS etc. That implementation is based on the standard
// sql package. It is possible to configure connection via Configuration structure.
// SQLQueriesLog is log for sql queries, default is nil which means nothing is logged
type DBStorage struct {
	connection   *sql.DB
	dbDriverType types.DBDriver
	// clusterLastCheckedDict is a dictionary of timestamps when the clusters were last checked.
	clustersLastChecked map[types.ClusterName]time.Time
}

// New function creates and initializes a new instance of Storage interface
func New(configuration Configuration) (*DBStorage, error) {
	driverType, driverName, dataSource, err := initAndGetDriver(configuration)
	if err != nil {
		return nil, err
	}

	log.Info().Msgf(
		"Making connection to data storage, driver=%s datasource=%s",
		driverName, dataSource,
	)

	connection, err := sql.Open(driverName, dataSource)
	if err != nil {
		log.Error().Err(err).Msg("Can not connect to data storage")
		return nil, err
	}

	return NewFromConnection(connection, driverType), nil
}

// NewFromConnection function creates and initializes a new instance of Storage interface from prepared connection
func NewFromConnection(connection *sql.DB, dbDriverType types.DBDriver) *DBStorage {
	return &DBStorage{
		connection:          connection,
		dbDriverType:        dbDriverType,
		clustersLastChecked: map[types.ClusterName]time.Time{},
	}
}

// initAndGetDriver initializes driver(with logs if logSQLQueries is true),
// checks if it's supported and returns driver type, driver name, dataSource and error
func initAndGetDriver(configuration Configuration) (driverType types.DBDriver, driverName, dataSource string, err error) {
	var driver sql_driver.Driver
	driverName = configuration.Driver

	switch driverName {
	case "sqlite3":
		driverType = types.DBDriverSQLite3
		driver = &sqlite3.SQLiteDriver{}
		dataSource = configuration.SQLiteDataSource
	case "postgres":
		driverType = types.DBDriverPostgres
		driver = &pq.Driver{}
		dataSource = fmt.Sprintf(
			"postgresql://%v:%v@%v:%v/%v?%v",
			configuration.PGUsername,
			configuration.PGPassword,
			configuration.PGHost,
			configuration.PGPort,
			configuration.PGDBName,
			configuration.PGParams,
		)
	default:
		err = fmt.Errorf("driver %v is not supported", driverName)
		return
	}

	if configuration.LogSQLQueries {
		driverName = InitSQLDriverWithLogs(driver, driverName)
	}

	return
}

// MigrateToLatest migrates the database to the latest available
// migration version. This must be done before an Init() call.
func (storage DBStorage) MigrateToLatest() error {
	if err := migration.InitInfoTable(storage.connection); err != nil {
		return err
	}

	return migration.SetDBVersion(storage.connection, storage.dbDriverType, migration.GetMaxVersion())
}

// Init performs all database initialization
// tasks necessary for further service operation.
func (storage DBStorage) Init() error {
	// Read clusterName:LastChecked dictionary from DB.
	rows, err := storage.connection.Query("SELECT cluster, last_checked_at FROM report;")
	if err != nil {
		return err
	}

	for rows.Next() {
		var (
			clusterName types.ClusterName
			lastChecked time.Time
		)

		if err := rows.Scan(&clusterName, &lastChecked); err != nil {
			if closeErr := rows.Close(); closeErr != nil {
				log.Error().Err(closeErr).Msg("Unable to close the DB rows handle")
			}
			return err
		}

		storage.clustersLastChecked[clusterName] = lastChecked
	}

	// Not using defer to close the rows here to:
	// - make errcheck happy (it doesn't like ignoring returned errors),
	// - return a possible error returned by the Close method.
	return rows.Close()
}

// Close method closes the connection to database. Needs to be called at the end of application lifecycle.
func (storage DBStorage) Close() error {
	log.Info().Msg("Closing connection to data storage")
	if storage.connection != nil {
		err := storage.connection.Close()
		if err != nil {
			log.Error().Err(err).Msg("Can not close connection to data storage")
			return err
		}
	}
	return nil
}

// Report represents one (latest) cluster report.
//     Org: organization ID
//     Name: cluster GUID in the following format:
//         c8590f31-e97e-4b85-b506-c45ce1911a12
type Report struct {
	Org        types.OrgID         `json:"org"`
	Name       types.ClusterName   `json:"cluster"`
	Report     types.ClusterReport `json:"report"`
	ReportedAt types.Timestamp     `json:"reported_at"`
}

func closeRows(rows *sql.Rows) {
	_ = rows.Close()
}

// ListOfOrgs reads list of all organizations that have at least one cluster report
func (storage DBStorage) ListOfOrgs() ([]types.OrgID, error) {
	orgs := make([]types.OrgID, 0)

	rows, err := storage.connection.Query("SELECT DISTINCT org_id FROM report ORDER BY org_id;")
	err = types.ConvertDBError(err, nil)
	if err != nil {
		return orgs, err
	}
	defer closeRows(rows)

	for rows.Next() {
		var orgID types.OrgID

		err = rows.Scan(&orgID)
		if err == nil {
			orgs = append(orgs, orgID)
		} else {
			log.Error().Err(err).Msg("ListOfOrgID")
		}
	}
	return orgs, nil
}

// ListOfClustersForOrg reads list of all clusters fro given organization
func (storage DBStorage) ListOfClustersForOrg(orgID types.OrgID, timeLimit time.Time) ([]types.ClusterName, error) {
	clusters := make([]types.ClusterName, 0)

	q := `
		  SELECT cluster
		    FROM report
		   WHERE org_id = $1
		     AND reported_at >= $2
		ORDER BY cluster;
	`

	rows, err := storage.connection.Query(q, orgID, timeLimit)

	err = types.ConvertDBError(err, orgID)
	if err != nil {
		return clusters, err
	}
	defer closeRows(rows)

	for rows.Next() {
		var clusterName string

		err = rows.Scan(&clusterName)
		if err == nil {
			clusters = append(clusters, types.ClusterName(clusterName))
		} else {
			log.Error().Err(err).Msg("ListOfClustersForOrg")
		}
	}
	return clusters, nil
}

// ListOfClustersForOrgSpecificRule returns list of all clusters for given organization that are affect by given rule
func (storage DBStorage) ListOfClustersForOrgSpecificRule(
	orgID types.OrgID,
	ruleID types.RuleSelector,
	activeClusters []string) (
	[]ctypes.HittingClustersData, error) {
	results := make([]ctypes.HittingClustersData, 0)

	var whereClause string
	if len(activeClusters) > 0 {
		// #nosec G201
		whereClause = fmt.Sprintf(`WHERE org_id = $1 AND rule_id = $2 AND cluster_id IN (%v)`,
			inClauseFromSlice(activeClusters))
	} else {
		whereClause = `WHERE org_id = $1 AND rule_id = $2`
	}
	// #nosec G202
	query := `SELECT cluster_id, created_at FROM recommendation ` + whereClause + ` ORDER BY cluster_id;`

	rows, err := storage.connection.Query(query, orgID, ruleID)

	err = types.ConvertDBError(err, orgID)
	if err != nil {
		return results, err
	}

	defer closeRows(rows)

	var (
		clusterName types.ClusterName
		lastSeen    string
	)
	for rows.Next() {
		err = rows.Scan(&clusterName, &lastSeen)
		if err != nil {
			log.Error().Err(err).Msg("ListOfClustersForOrgSpecificRule")
		}
		results = append(results, ctypes.HittingClustersData{
			Cluster:  clusterName,
			LastSeen: lastSeen,
		})
	}

	// This is to ensure 404 when no recommendation is found for the given orgId + selector.
	// We can, alternatively, return something like this with a 204 (no content):
	// {"data":[],"meta":{"count":0,"component":"test.rule","error_key":"ek"},"status":"not_found"}
	if len(results) == 0 {
		return results, &types.ItemNotFoundError{ItemID: ruleID}
	}
	return results, nil
}

// GetOrgIDByClusterID reads OrgID for specified cluster
func (storage DBStorage) GetOrgIDByClusterID(cluster types.ClusterName) (types.OrgID, error) {
	row := storage.connection.QueryRow("SELECT org_id FROM report WHERE cluster = $1 ORDER BY org_id;", cluster)

	var orgID uint64
	err := row.Scan(&orgID)
	if err != nil {
		log.Error().Err(err).Msg("GetOrgIDByClusterID")
		return 0, err
	}
	return types.OrgID(orgID), nil
}

// parseTemplateData parses template data and returns a json raw message if it's a json or a string otherwise
func parseTemplateData(templateData []byte) interface{} {
	var templateDataJSON json.RawMessage

	err := json.Unmarshal(templateData, &templateDataJSON)
	if err != nil {
		log.Warn().Err(err).Msgf("unable to parse template data as json")
		return templateData
	}

	return templateDataJSON
}

func parseRuleRows(rows *sql.Rows) ([]types.RuleOnReport, error) {
	report := make([]types.RuleOnReport, 0)

	for rows.Next() {
		var (
			templateDataBytes []byte
			ruleFQDN          types.RuleID
			errorKey          types.ErrorKey
		)

		err := rows.Scan(&templateDataBytes, &ruleFQDN, &errorKey)
		if err != nil {
			log.Error().Err(err).Msg("ReportListForCluster")
			return report, err
		}

		templateData := parseTemplateData(templateDataBytes)
		rule := types.RuleOnReport{
			Module:       ruleFQDN,
			ErrorKey:     errorKey,
			TemplateData: templateData,
		}

		report = append(report, rule)
	}

	return report, nil
}

// constructInClausule is a helper function to construct `in` clause for SQL
// statement.
func constructInClausule(howMany int) (string, error) {
	// construct the `in` clause in SQL query statement
	if howMany < 1 {
		return "", fmt.Errorf("at least one value needed")
	}
	inClausule := "$1"
	for i := 2; i <= howMany; i++ {
		inClausule += fmt.Sprintf(",$%d", i)
	}
	return inClausule, nil
}

// argsWithClusterNames is a helper function to construct arguments for SQL
// statement.
func argsWithClusterNames(clusterNames []types.ClusterName) []interface{} {
	// prepare arguments
	args := make([]interface{}, len(clusterNames))

	for i, clusterName := range clusterNames {
		args[i] = clusterName
	}
	return args
}

// inClauseFromSlice is a helper function to construct `in` clause for SQL
// statement from a given slice of items. The received slice must be []string
// or any other type that can be asserted to []string, or else '1=1' will be
// returned, making the IN clause act like a wildcard.
func inClauseFromSlice(slice interface{}) string {
	if slice, ok := slice.([]string); ok {
		return "'" + strings.Join(slice, `','`) + `'`
	}
	return "1=1"
}

/*
func updateRecommendationsMetrics(cluster string, deleted float64, inserted float64) {
	metrics.SQLRecommendationsDeletes.WithLabelValues(cluster).Observe(deleted)
	metrics.SQLRecommendationsInserts.WithLabelValues(cluster).Observe(inserted)
}
*/

// ReadOrgIDsForClusters read organization IDs for given list of cluster names.
func (storage DBStorage) ReadOrgIDsForClusters(clusterNames []types.ClusterName) ([]types.OrgID, error) {
	// stub for return value
	ids := make([]types.OrgID, 0)

	if len(clusterNames) < 1 {
		return ids, nil
	}

	// prepare arguments
	args := argsWithClusterNames(clusterNames)

	// construct the `in` clause in SQL query statement
	inClausule, err := constructInClausule(len(clusterNames))
	if err != nil {
		log.Error().Err(err).Msg(inClauseError)
		return ids, err
	}

	// disable "G202 (CWE-89): SQL string concatenation"
	// #nosec G202
	query := "SELECT DISTINCT org_id FROM report WHERE cluster in (" + inClausule + ");"

	// select results from the database
	rows, err := storage.connection.Query(query, args...)
	if err != nil {
		log.Error().Err(err).Msg("query to get org ids")
		return ids, err
	}

	// process results returned from database
	for rows.Next() {
		var orgID types.OrgID

		err := rows.Scan(&orgID)
		if err != nil {
			log.Error().Err(err).Msg("read one org id")
			return ids, err
		}

		ids = append(ids, orgID)
	}

	// everything seems ok -> return ids
	return ids, nil
}

// ReadReportsForClusters function reads reports for given list of cluster
// names.
func (storage DBStorage) ReadReportsForClusters(clusterNames []types.ClusterName) (map[types.ClusterName]types.ClusterReport, error) {
	// stub for return value
	reports := make(map[types.ClusterName]types.ClusterReport)

	if len(clusterNames) < 1 {
		return reports, nil
	}

	// prepare arguments
	args := argsWithClusterNames(clusterNames)

	// construct the `in` clause in SQL query statement
	inClausule, err := constructInClausule(len(clusterNames))
	if err != nil {
		log.Error().Err(err).Msg(inClauseError)
		return reports, err
	}

	// disable "G202 (CWE-89): SQL string concatenation"
	// #nosec G202
	query := "SELECT cluster, report FROM report WHERE cluster in (" + inClausule + ");"

	// select results from the database
	rows, err := storage.connection.Query(query, args...)
	if err != nil {
		return reports, err
	}

	// process results returned from database
	for rows.Next() {
		// convert into requested type
		var (
			clusterName   types.ClusterName
			clusterReport types.ClusterReport
		)

		err := rows.Scan(&clusterName, &clusterReport)
		if err != nil {
			log.Error().Err(err).Msg("ReadReportsForClusters")
			return reports, err
		}

		reports[clusterName] = clusterReport
	}

	// everything seems ok -> return reports
	return reports, nil
}

// ReadReportForCluster reads result (health status) for selected cluster
func (storage DBStorage) ReadReportForCluster(
	orgID types.OrgID, clusterName types.ClusterName,
) ([]types.RuleOnReport, types.Timestamp, types.Timestamp, types.Timestamp, error) {
	var lastChecked time.Time
	var reportedAt time.Time
	var gatheredAtInDB sql.NullTime // to avoid problems

	report := make([]types.RuleOnReport, 0)

	err := storage.connection.QueryRow(
		"SELECT last_checked_at, reported_at, gathered_at FROM report WHERE org_id = $1 AND cluster = $2;",
		orgID, clusterName,
	).Scan(&lastChecked, &reportedAt, &gatheredAtInDB)

	// convert timestamps to string
	var lastCheckedStr = types.Timestamp(lastChecked.UTC().Format(time.RFC3339))
	var reportedAtStr = types.Timestamp(reportedAt.UTC().Format(time.RFC3339))
	var gatheredAtStr types.Timestamp

	if gatheredAtInDB.Valid {
		gatheredAtStr = types.Timestamp(gatheredAtInDB.Time.UTC().Format(time.RFC3339))
	} else {
		gatheredAtStr = ""
	}

	err = types.ConvertDBError(err, []interface{}{orgID, clusterName})
	if err != nil {
		return report, lastCheckedStr, reportedAtStr, gatheredAtStr, err
	}

	rows, err := storage.connection.Query(
		"SELECT template_data, rule_fqdn, error_key FROM rule_hit WHERE org_id = $1 AND cluster_id = $2;", orgID, clusterName,
	)

	err = types.ConvertDBError(err, []interface{}{orgID, clusterName})
	if err != nil {
		return report, lastCheckedStr, reportedAtStr, gatheredAtStr, err
	}

	report, err = parseRuleRows(rows)

	return report, lastCheckedStr, reportedAtStr, gatheredAtStr, err
}

// ReadSingleRuleTemplateData reads template data for a single rule
func (storage DBStorage) ReadSingleRuleTemplateData(
	orgID types.OrgID, clusterName types.ClusterName, ruleID types.RuleID, errorKey types.ErrorKey,
) (interface{}, error) {
	var templateDataBytes []byte

	err := storage.connection.QueryRow(`
		SELECT template_data FROM rule_hit
		WHERE org_id = $1 AND cluster_id = $2 AND rule_fqdn = $3 AND error_key = $4;
	`,
		orgID,
		clusterName,
		ruleID,
		errorKey,
	).Scan(&templateDataBytes)
	err = types.ConvertDBError(err, []interface{}{orgID, clusterName, ruleID, errorKey})

	return parseTemplateData(templateDataBytes), err
}

// ReadReportForClusterByClusterName reads result (health status) for selected cluster for given organization
func (storage DBStorage) ReadReportForClusterByClusterName(
	clusterName types.ClusterName,
) ([]types.RuleOnReport, types.Timestamp, error) {
	report := make([]types.RuleOnReport, 0)
	var lastChecked time.Time

	err := storage.connection.QueryRow(
		"SELECT last_checked_at FROM report WHERE cluster = $1;", clusterName,
	).Scan(&lastChecked)

	switch {
	case err == sql.ErrNoRows:
		return report, "", &types.ItemNotFoundError{
			ItemID: fmt.Sprintf("%v", clusterName),
		}
	case err != nil:
		return report, "", err
	}

	rows, err := storage.connection.Query(
		"SELECT template_data, rule_fqdn, error_key FROM rule_hit WHERE cluster_id = $1;", clusterName,
	)

	if err != nil {
		return report, types.Timestamp(lastChecked.UTC().Format(time.RFC3339)), err
	}

	report, err = parseRuleRows(rows)

	return report, types.Timestamp(lastChecked.UTC().Format(time.RFC3339)), err
}

// GetLatestKafkaOffset returns latest kafka offset from report table
func (storage DBStorage) GetLatestKafkaOffset() (types.KafkaOffset, error) {
	var offset types.KafkaOffset
	err := storage.connection.QueryRow("SELECT COALESCE(MAX(kafka_offset), 0) FROM report;").Scan(&offset)
	return offset, err
}

// GetRuleHitInsertStatement method prepares DB statement to be used to write
// rule FQDN + rule error key into rule_hit table for given cluster_id
func (storage DBStorage) GetRuleHitInsertStatement(rules []types.ReportItem) string {
	const ruleInsertStatement = "INSERT INTO rule_hit(org_id, cluster_id, rule_fqdn, error_key, template_data) VALUES %s"

	var placeholders []string

	// fill-in placeholders for INSERT statement
	for index := range rules {
		placeholders = append(
			placeholders, fmt.Sprintf("($%d,$%d,$%d,$%d,$%d)",
				index*5+1,
				index*5+2,
				index*5+3,
				index*5+4,
				index*5+5,
			))
	}

	// construct INSERT statement for multiple values
	return fmt.Sprintf(ruleInsertStatement, strings.Join(placeholders, ","))
}

<<<<<<< HEAD
// getRuleHitInsertStatement method prepares DB statement to be used to write
// rule FQDN + rule error key into rule_hit table for given cluster_id
func (storage DBStorage) getRuleHitInsertStatement() string {
	if storage.dbDriverType == types.DBDriverSQLite3 {
		return `
			INSERT INTO rule_hit(org_id, cluster_id, rule_fqdn, error_key, template_data, created_at)
			VALUES ($1, $2, $3, $4, $5, $6)
		`
	}

	return `
		INSERT INTO rule_hit(org_id, cluster_id, rule_fqdn, error_key, template_data, created_at)
		VALUES ($1, $2, $3, $4, $5, $6)
	`
=======
// valuesForRuleHitsInsert function prepares values to insert rules into
// rule_hit table.
func valuesForRuleHitsInsert(
	orgID types.OrgID,
	clusterName types.ClusterName,
	rules []types.ReportItem,
) []interface{} {
	// fill-in values for INSERT statement
	var values []interface{}

	for _, rule := range rules {
		values = append(values,
			orgID,
			clusterName,
			rule.Module,
			rule.ErrorKey,
			string(rule.TemplateData))
	}
	return values
>>>>>>> c25eea7d
}

func (storage DBStorage) updateReport(
	tx *sql.Tx,
	orgID types.OrgID,
	clusterName types.ClusterName,
	report types.ClusterReport,
	rules []types.ReportItem,
	lastCheckedTime time.Time,
	gatheredAt time.Time,
	reportedAtTime time.Time,
	kafkaOffset types.KafkaOffset,
) error {
	// Get the UPSERT query for writing a report into the database.
	reportUpsertQuery := storage.getReportUpsertQuery()

	deleteQuery := "DELETE FROM rule_hit WHERE org_id = $1 AND cluster_id = $2;"
	_, err := tx.Exec(deleteQuery, orgID, clusterName)
	if err != nil {
		log.Err(err).Msgf("Unable to remove previous cluster reports (org: %v, cluster: %v)", orgID, clusterName)
		return err
	}

	// Perform the report insert.
	// All older rule hits has been deleted for given cluster so it is
	// possible to just insert new hits w/o the need to update on conflict
	if len(rules) > 0 {
		// Get the INSERT statement for writing a rule into the database.
		ruleInsertStatement := storage.GetRuleHitInsertStatement(rules)

<<<<<<< HEAD
	for _, rule := range rules {
		// all older rule hits has been deleted for given cluster so it is
		// possible to just insert new hits w/o the need to update on
		// conflict
		_, err = tx.Exec(ruleInsertStatement, orgID, clusterName, rule.Module, rule.ErrorKey, string(rule.TemplateData), lastCheckedTime)
=======
		// Get values to be stored in rule_hits table
		values := valuesForRuleHitsInsert(orgID, clusterName, rules)

		_, err = tx.Exec(ruleInsertStatement, values...)
>>>>>>> c25eea7d
		if err != nil {
			log.Err(err).Msgf("Unable to insert the cluster report rules (org: %v, cluster: %v)",
				orgID, clusterName,
			)
			return err
		}
	}

	if gatheredAt.IsZero() {
		_, err = tx.Exec(reportUpsertQuery, orgID, clusterName, report, reportedAtTime, lastCheckedTime, kafkaOffset, sql.NullTime{Valid: false})
	} else {
		_, err = tx.Exec(reportUpsertQuery, orgID, clusterName, report, reportedAtTime, lastCheckedTime, kafkaOffset, gatheredAt)
	}

	if err != nil {
		log.Err(err).Msgf("Unable to upsert the cluster report (org: %v, cluster: %v)", orgID, clusterName)
		return err
	}

	return nil
}

func prepareInsertRecommendationsStatement(
	orgID types.OrgID,
	clusterName types.ClusterName,
	report types.ReportRules,
	createdAt types.Timestamp,
) (selectors []string, statement string, statementArgs []interface{}) {
	statement = `INSERT INTO recommendation (org_id, cluster_id, rule_fqdn, error_key, rule_id, created_at) VALUES %s`

	var valuesIdx []string
	statementIdx := 0
	selectors = make([]string, len(report.HitRules))

	for idx, rule := range report.HitRules {
		ruleFqdn := strings.TrimSuffix(string(rule.Module), ".report")
		ruleID := ruleFqdn + "|" + string(rule.ErrorKey)
		selectors[idx] = ruleID
		statementArgs = append(statementArgs, orgID, clusterName, ruleFqdn, rule.ErrorKey, ruleID, createdAt)
		statementIdx = len(statementArgs)
		valuesIdx = append(valuesIdx, "($"+fmt.Sprint(statementIdx-5)+
			", $"+fmt.Sprint(statementIdx-4)+
			", $"+fmt.Sprint(statementIdx-3)+
			", $"+fmt.Sprint(statementIdx-2)+
			", $"+fmt.Sprint(statementIdx-1)+
			", $"+fmt.Sprint(statementIdx)+")")
	}

	statement = fmt.Sprintf(statement, strings.Join(valuesIdx, ","))
	return
}

func (storage DBStorage) insertRecommendations(
	tx *sql.Tx,
	orgID types.OrgID,
	clusterName types.ClusterName,
	report types.ReportRules,
	createdAt types.Timestamp,
) (inserted int, err error) {
	if len(report.HitRules) == 0 {
		log.Info().
			Int(organizationKey, int(orgID)).
			Str(clusterKey, string(clusterName)).
			Int(issuesCountKey, 0).
			Msg("No new recommendation to insert")
		return 0, nil
	}

	selectors, statement, args := prepareInsertRecommendationsStatement(orgID, clusterName, report, createdAt)

	if _, err = tx.Exec(statement, args...); err != nil {
		log.Error().
			Int(organizationKey, int(orgID)).
			Str(clusterKey, string(clusterName)).
			Int(issuesCountKey, inserted).
			Interface(createdAtKey, createdAt).
			Strs(selectorsKey, selectors).
			Err(err).
			Msg("Unable to insert the recommendations")
		return 0, err
	}
	log.Info().
		Int(organizationKey, int(orgID)).
		Str(clusterKey, string(clusterName)).
		Int(issuesCountKey, inserted).
		Interface(createdAtKey, createdAt).
		Strs(selectorsKey, selectors).
		Msg("Recommendations inserted successfully")

	inserted = len(selectors)
	return

}

// WriteReportForCluster writes result (health status) for selected cluster for given organization
func (storage DBStorage) WriteReportForCluster(
	orgID types.OrgID,
	clusterName types.ClusterName,
	report types.ClusterReport,
	rules []types.ReportItem,
	lastCheckedTime time.Time,
	gatheredAt time.Time,
	storedAtTime time.Time,
	kafkaOffset types.KafkaOffset,
) error {
	// Skip writing the report if it isn't newer than a report
	// that is already in the database for the same cluster.
	if oldLastChecked, exists := storage.clustersLastChecked[clusterName]; exists && !lastCheckedTime.After(oldLastChecked) {
		return types.ErrOldReport
	}

	if storage.dbDriverType != types.DBDriverSQLite3 && storage.dbDriverType != types.DBDriverPostgres {
		return fmt.Errorf("writing report with DB %v is not supported", storage.dbDriverType)
	}

	// Begin a new transaction.
	tx, err := storage.connection.Begin()
	if err != nil {
		return err
	}

	err = func(tx *sql.Tx) error {

		// Check if there is a more recent report for the cluster already in the database.
		rows, err := tx.Query(
			"SELECT last_checked_at FROM report WHERE org_id = $1 AND cluster = $2 AND last_checked_at > $3;",
			orgID, clusterName, lastCheckedTime)
		err = types.ConvertDBError(err, []interface{}{orgID, clusterName})
		if err != nil {
			log.Error().Err(err).Msg("Unable to look up the most recent report in the database")
			return err
		}

		defer closeRows(rows)

		// If there is one, print a warning and discard the report (don't update it).
		if rows.Next() {
			log.Warn().Msgf("Database already contains report for organization %d and cluster name %s more recent than %v",
				orgID, clusterName, lastCheckedTime)
			return nil
		}

		err = storage.updateReport(tx, orgID, clusterName, report, rules, lastCheckedTime, gatheredAt, storedAtTime, kafkaOffset)
		if err != nil {
			return err
		}

		storage.clustersLastChecked[clusterName] = lastCheckedTime
		metrics.WrittenReports.Inc()

		return nil
	}(tx)

	finishTransaction(tx, err)

	return err
}

// WriteRecommendationsForCluster writes hitting rules in received report for selected cluster
func (storage DBStorage) WriteRecommendationsForCluster(
	orgID types.OrgID,
	clusterName types.ClusterName,
	stringReport types.ClusterReport,
	creationTime types.Timestamp,
) (err error) {
	var report types.ReportRules
	err = json.Unmarshal([]byte(stringReport), &report)
	if err != nil {
		return err
	}

	tx, err := storage.connection.Begin()
	if err != nil {
		return err
	}

	err = func(tx *sql.Tx) error {
		var deleted int64 = 0
		// Delete current recommendations for the cluster if some report has been previously stored for this cluster
		if _, ok := storage.clustersLastChecked[clusterName]; ok {
			// it is needed to use `org_id = $1` condition there
			// because it allows DB to use proper btree indexing
			// and not slow sequential scan
			result, err := tx.Exec(
				"DELETE FROM recommendation WHERE org_id = $1 AND cluster_id = $2;", orgID, clusterName)
			err = types.ConvertDBError(err, []interface{}{clusterName})
			if err != nil {
				log.Error().Err(err).Msgf("Unable to delete the existing recommendations for %s", clusterName)
				return err
			}

			// As the documentation says:
			// RowsAffected returns the number of rows affected by an
			// update, insert, or delete. Not every database or database
			// driver may support this.
			// So we might run in a scenario where we don't have metrics
			// if the driver doesn't help.
			deleted, err = result.RowsAffected()
			if err != nil {
				log.Error().Err(err).Msg("Unable to retrieve number of deleted rows with current driver")
				return err
			}
		}

		inserted, err := storage.insertRecommendations(tx, orgID, clusterName, report, creationTime)
		if err != nil {
			return err
		}

		log.Info().
			Int64("Deleted", deleted).
			Int("Inserted", inserted).
			Int(organizationKey, int(orgID)).
			Str(clusterKey, string(clusterName)).
			Msg("Updated recommendation table")
		// updateRecommendationsMetrics(string(clusterName), float64(deleted), float64(inserted))

		return nil
	}(tx)

	finishTransaction(tx, err)

	return err
}

// finishTransaction finishes the transaction depending on err. err == nil -> commit, err != nil -> rollback
func finishTransaction(tx *sql.Tx, err error) {
	if err != nil {
		rollbackError := tx.Rollback()
		if rollbackError != nil {
			log.Err(rollbackError).Msgf("error when trying to rollback a transaction")
		}
	} else {
		commitError := tx.Commit()
		if commitError != nil {
			log.Err(commitError).Msgf("error when trying to commit a transaction")
		}
	}
}

// ReadRecommendationsForClusters reads all recommendations from recommendation table for given organization
func (storage DBStorage) ReadRecommendationsForClusters(
	clusterList []string,
	orgID types.OrgID,
) (ctypes.RecommendationImpactedClusters, error) {

	impactedClusters := make(ctypes.RecommendationImpactedClusters, 0)

	if len(clusterList) < 1 {
		return impactedClusters, nil
	}

	// #nosec G201
	whereClause := fmt.Sprintf(`WHERE org_id = $1 AND cluster_id IN (%v)`, inClauseFromSlice(clusterList))

	// disable "G202 (CWE-89): SQL string concatenation"
	// #nosec G202
	query := `
	SELECT
		rule_id, cluster_id
	FROM
		recommendation
	` + whereClause

	rows, err := storage.connection.Query(query, orgID)
	if err != nil {
		log.Error().Err(err).Msg("query to get recommendations")
		return impactedClusters, err
	}

	for rows.Next() {
		var (
			ruleID    types.RuleID
			clusterID types.ClusterName
		)

		err := rows.Scan(
			&ruleID,
			&clusterID,
		)
		if err != nil {
			log.Error().Err(err).Msg("read one recommendation")
			return impactedClusters, err
		}

		impactedClusters[ruleID] = append(impactedClusters[ruleID], clusterID)
	}

	return impactedClusters, nil
}

// ReadClusterListRecommendations retrieves cluster IDs and a list of hitting rules for each one
func (storage DBStorage) ReadClusterListRecommendations(
	clusterList []string,
	orgID types.OrgID,
) (ctypes.ClusterRecommendationMap, error) {

	clusterMap := make(ctypes.ClusterRecommendationMap, 0)

	if len(clusterList) < 1 {
		return clusterMap, nil
	}

	// we have to select from report table primarily because we need to show last_checked_at even if there
	// are no rule hits (which means there are no rows in recommendation table for that cluster)

	// disable "G202 (CWE-89): SQL string concatenation"
	// #nosec G202
	query := `
	SELECT
		rep.cluster, rep.last_checked_at, COALESCE(rec.rule_id, '')
	FROM
		report rep
	LEFT JOIN
		recommendation rec
	ON
		rep.org_id = rec.org_id AND
		rep.cluster = rec.cluster_id
	WHERE
		rep.org_id = $1 AND rep.cluster IN (%v)
	`
	// #nosec G201
	query = fmt.Sprintf(query, inClauseFromSlice(clusterList))

	rows, err := storage.connection.Query(query, orgID)
	if err != nil {
		log.Error().Err(err).Msg("query to get recommendations")
		return clusterMap, err
	}

	for rows.Next() {
		var (
			clusterID    ctypes.ClusterName
			ruleID       ctypes.RuleID
			timestampStr string
			timestamp    time.Time
		)

		if storage.dbDriverType != types.DBDriverSQLite3 {
			// postgres is able to auto scan created_at into time.Time
			err := rows.Scan(
				&clusterID,
				&timestamp,
				&ruleID,
			)
			if err != nil {
				log.Error().Err(err).Msg("problem reading one recommendation")
				return clusterMap, err
			}
		} else {
			// sqlite cannot auto scan into time.Time, needs manual parse
			err := rows.Scan(
				&clusterID,
				&timestampStr,
				&ruleID,
			)
			if err != nil {
				log.Error().Err(err).Msg("problem reading one recommendation")
				return clusterMap, err
			}

			timestamp, err = time.Parse(time.RFC3339, timestampStr)
			if err != nil {
				log.Error().Err(err).Msgf("unparsable timestamp %v", timestamp)
				return clusterMap, err
			}
		}

		if cluster, exists := clusterMap[clusterID]; exists {
			cluster.Recommendations = append(cluster.Recommendations, ruleID)
			clusterMap[clusterID] = cluster
		} else {
			// create entry in map for new cluster ID
			clusterMap[clusterID] = ctypes.ClusterRecommendationList{
				// created at is the same for all rows for each cluster
				CreatedAt:       timestamp,
				Recommendations: []ctypes.RuleID{ruleID},
			}
		}
	}

	log.Info().Msgf("Filling metadata for clustermap %v", clusterMap)
	storage.fillInMetadata(orgID, clusterMap)
	return clusterMap, nil
}

// ReportsCount reads number of all records stored in database
func (storage DBStorage) ReportsCount() (int, error) {
	count := -1
	err := storage.connection.QueryRow("SELECT count(*) FROM report;").Scan(&count)
	err = types.ConvertDBError(err, nil)

	return count, err
}

// DeleteReportsForOrg deletes all reports related to the specified organization from the storage.
func (storage DBStorage) DeleteReportsForOrg(orgID types.OrgID) error {
	_, err := storage.connection.Exec("DELETE FROM report WHERE org_id = $1;", orgID)
	return err
}

// DeleteReportsForCluster deletes all reports related to the specified cluster from the storage.
func (storage DBStorage) DeleteReportsForCluster(clusterName types.ClusterName) error {
	_, err := storage.connection.Exec("DELETE FROM report WHERE cluster = $1;", clusterName)
	return err
}

// GetConnection returns db connection(useful for testing)
func (storage DBStorage) GetConnection() *sql.DB {
	return storage.connection
}

// WriteConsumerError writes a report about a consumer error into the storage.
func (storage DBStorage) WriteConsumerError(msg *sarama.ConsumerMessage, consumerErr error) error {
	_, err := storage.connection.Exec(`
		INSERT INTO consumer_error (topic, partition, topic_offset, key, produced_at, consumed_at, message, error)
		VALUES ($1, $2, $3, $4, $5, $6, $7, $8)`,
		msg.Topic, msg.Partition, msg.Offset, msg.Key, msg.Timestamp, time.Now().UTC(), msg.Value, consumerErr.Error())

	return err
}

// GetDBDriverType returns db driver type
func (storage DBStorage) GetDBDriverType() types.DBDriver {
	return storage.dbDriverType
}

// DoesClusterExist checks if cluster with this id exists
func (storage DBStorage) DoesClusterExist(clusterID types.ClusterName) (bool, error) {
	err := storage.connection.QueryRow(
		"SELECT cluster FROM report WHERE cluster = $1", clusterID,
	).Scan(&clusterID)
	if err == sql.ErrNoRows {
		return false, nil
	} else if err != nil {
		return false, err
	}

	return true, nil
}

// ListOfDisabledClusters function returns list of all clusters disabled for a rule from a
// specified account.
func (storage DBStorage) ListOfDisabledClusters(
	userID types.UserID,
	ruleID types.RuleID,
	errorKey types.ErrorKey,
) (
	disabledClusters []ctypes.DisabledClusterInfo,
	err error,
) {
	// select disabled rules from toggle table and the latest feedback from disable_feedback table
	// LEFT join and COALESCE are used for the feedback, because feedback is filled by different
	// request than toggle, so it might be empty/null
	query := `
	SELECT
        toggle.cluster_id,
		toggle.disabled_at,
		COALESCE(feedback.message, '')
	FROM
		cluster_rule_toggle toggle
	LEFT JOIN
		cluster_user_rule_disable_feedback feedback
	ON feedback.updated_at = (
		SELECT updated_at
		FROM cluster_user_rule_disable_feedback
		WHERE cluster_id = toggle.cluster_id
		AND user_id = $1
		AND rule_id = $2
		AND error_key = $3
		ORDER BY updated_at DESC
		LIMIT 1
	)
	WHERE
		toggle.user_id = $1
		AND toggle.rule_id = $2
		AND toggle.error_key = $3
		AND toggle.disabled = $4
	ORDER BY
		toggle.disabled_at DESC
	`

	// run the query against database
	rows, err := storage.connection.Query(query, userID, ruleID, errorKey, RuleToggleDisable)

	// return empty list in case of any error
	if err != nil {
		return disabledClusters, err
	}
	defer closeRows(rows)

	for rows.Next() {
		var disabledCluster ctypes.DisabledClusterInfo

		err = rows.Scan(
			&disabledCluster.ClusterID,
			&disabledCluster.DisabledAt,
			&disabledCluster.Justification,
		)

		if err != nil {
			log.Error().Err(err).Msg("ReadListOfDisabledRules")
			// return partially filled slice + error
			return disabledClusters, err
		}

		// append disabled cluster read from database to a slice
		disabledClusters = append(disabledClusters, disabledCluster)
	}

	return disabledClusters, nil
}<|MERGE_RESOLUTION|>--- conflicted
+++ resolved
@@ -793,22 +793,6 @@
 	return fmt.Sprintf(ruleInsertStatement, strings.Join(placeholders, ","))
 }
 
-<<<<<<< HEAD
-// getRuleHitInsertStatement method prepares DB statement to be used to write
-// rule FQDN + rule error key into rule_hit table for given cluster_id
-func (storage DBStorage) getRuleHitInsertStatement() string {
-	if storage.dbDriverType == types.DBDriverSQLite3 {
-		return `
-			INSERT INTO rule_hit(org_id, cluster_id, rule_fqdn, error_key, template_data, created_at)
-			VALUES ($1, $2, $3, $4, $5, $6)
-		`
-	}
-
-	return `
-		INSERT INTO rule_hit(org_id, cluster_id, rule_fqdn, error_key, template_data, created_at)
-		VALUES ($1, $2, $3, $4, $5, $6)
-	`
-=======
 // valuesForRuleHitsInsert function prepares values to insert rules into
 // rule_hit table.
 func valuesForRuleHitsInsert(
@@ -828,7 +812,6 @@
 			string(rule.TemplateData))
 	}
 	return values
->>>>>>> c25eea7d
 }
 
 func (storage DBStorage) updateReport(
@@ -859,18 +842,10 @@
 		// Get the INSERT statement for writing a rule into the database.
 		ruleInsertStatement := storage.GetRuleHitInsertStatement(rules)
 
-<<<<<<< HEAD
-	for _, rule := range rules {
-		// all older rule hits has been deleted for given cluster so it is
-		// possible to just insert new hits w/o the need to update on
-		// conflict
-		_, err = tx.Exec(ruleInsertStatement, orgID, clusterName, rule.Module, rule.ErrorKey, string(rule.TemplateData), lastCheckedTime)
-=======
 		// Get values to be stored in rule_hits table
 		values := valuesForRuleHitsInsert(orgID, clusterName, rules)
 
 		_, err = tx.Exec(ruleInsertStatement, values...)
->>>>>>> c25eea7d
 		if err != nil {
 			log.Err(err).Msgf("Unable to insert the cluster report rules (org: %v, cluster: %v)",
 				orgID, clusterName,
