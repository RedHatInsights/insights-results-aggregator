--- conflicted
+++ resolved
@@ -18,18 +18,13 @@
 
 // Configuration represents configuration of data storage
 type Configuration struct {
-<<<<<<< HEAD
-	Driver        string
-	DataSource    string
-	LogSQLQueries bool
-=======
 	Driver           string
 	SQLiteDataSource string
+	LogSQLQueries bool
 	PGUsername       string
 	PGPassword       string
 	PGHost           string
 	PGPort           int
 	PGDBName         string
 	PGParams         string
->>>>>>> ab49b508
 }