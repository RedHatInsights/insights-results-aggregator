--- conflicted
+++ resolved
@@ -83,26 +83,15 @@
 	var driver sql_driver.Driver
 	var driverName string
 
-<<<<<<< HEAD
 	switch driverType {
 	case DBDriverSQLite3:
 		driver = &sqlite3.SQLiteDriver{}
 		driverName = "sqlite3"
 	case DBDriverPostgres:
-=======
-	switch driverName {
-	case sqliteDriverName:
-		driver = &sqlite3.SQLiteDriver{}
-	case postgresDriverName:
->>>>>>> 34a890f1
 		driver = &pq.Driver{}
 		driverName = "postgres"
 	default:
-<<<<<<< HEAD
-		return "", fmt.Errorf("driver %v is not supported", driverType)
-=======
-		return "", fmt.Errorf(driverNotSupportedMessage, driverName)
->>>>>>> 34a890f1
+		return "", fmt.Errorf(driverNotSupportedMessage, driverType)
 	}
 
 	// linear search is not gonna be an issue since there's not many drivers
