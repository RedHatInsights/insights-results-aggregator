--- conflicted
+++ resolved
@@ -452,7 +452,6 @@
 	assert.Contains(t, buf.String(), "sql: Scan error")
 }
 
-<<<<<<< HEAD
 func TestDBStorageVoteOnRule(t *testing.T) {
 	for _, vote := range []storage.UserVote{
 		storage.UserVoteDislike, storage.UserVoteLike, storage.UserVoteNone,
@@ -559,7 +558,9 @@
 	_, err := mockStorage.GetUserFeedbackOnRule(testClusterName, testRuleID, testUserID)
 	if err == nil || !strings.Contains(err.Error(), "database is closed") {
 		t.Fatalf("expected sql database is closed error, got %T, %+v", err, err)
-=======
+  }
+}
+
 func TestLoadRuleContentActiveOK(t *testing.T) {
 	s := helpers.MustGetMockStorage(t, true)
 	dbStorage := s.(*storage.DBStorage)
@@ -597,6 +598,5 @@
 	err := dbStorage.LoadRuleContent(ruleContentBadStatus)
 	if err == nil || err.Error() != "invalid rule error key status: 'bad'" {
 		t.Fatal(err)
->>>>>>> fd495594
 	}
 }