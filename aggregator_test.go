--- conflicted
+++ resolved
@@ -17,13 +17,9 @@
 package main_test
 
 import (
-<<<<<<< HEAD
 	"bytes"
 	"github.com/spf13/viper"
 	"os"
-=======
-	"github.com/RedHatInsights/insights-results-aggregator"
->>>>>>> ab49b508
 	"testing"
 	"time"
 
