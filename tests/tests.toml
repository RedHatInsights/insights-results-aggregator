--- conflicted
+++ resolved
@@ -12,12 +12,6 @@
 debug = true
 auth = true
 auth_type = "xrh"
-<<<<<<< HEAD
-use_https = false
-content_service_url = "http://localhost:8081/api/v1/"
-=======
-enable_cors = true
->>>>>>> 53427617
 
 [processing]
 org_whitelist_file = "org_whitelist.csv"
