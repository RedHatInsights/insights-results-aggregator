--- conflicted
+++ resolved
@@ -45,11 +45,6 @@
 	APISpecFile: "openapi.json",
 	Debug:       true,
 	Auth:        false,
-<<<<<<< HEAD
-	UseHTTPS:    false,
-=======
-	EnableCORS:  true,
->>>>>>> 53427617
 }
 
 // AssertAPIRequest creates new server with provided mockStorage
