--- conflicted
+++ resolved
@@ -13,10 +13,6 @@
 # See the License for the specific language governing permissions and
 # limitations under the License.
 
-<<<<<<< HEAD
-=======
-
->>>>>>> 57dcade9
 COLORS_RED='\033[0;31m'
 COLORS_RESET='\033[0m'
 
