--- conflicted
+++ resolved
@@ -42,13 +42,9 @@
 fi
 
 echo "Testing OpenAPI specifications file"
-<<<<<<< HEAD
-docker run --rm -v "${PWD}":/local/ openapitools/openapi-generator-cli validate -i ./local/openapi.yml
+# shellcheck disable=2181
+docker run --rm -v "${PWD}":/local/ openapitools/openapi-generator-cli validate -i ./local/openapi.json
 
-# shellcheck disable=2181
-=======
-docker run --rm -v ${PWD}:/local/ openapitools/openapi-generator-cli validate -i ./local/openapi.json
->>>>>>> a1608dd9
 if [ $? -eq 0 ]
 then
     echo "OpenAPI spec file is OK"
