--- conflicted
+++ resolved
@@ -51,7 +51,6 @@
 
 	// try to retrieve the actual DB migration version
 	// and add it into the `params` map
-<<<<<<< HEAD
 	log.Info().Msg("Setting DB version for /info endpoint")
 	if conf.GetOCPRecommendationsStorageConfiguration().Type == types.SQLStorage {
 		// migration and DB versioning is now supported for SQL
@@ -82,7 +81,6 @@
 	} else {
 		serverInstance.InfoParamsDVO["DB_version"] = "not supported"
 	}
-=======
 	log.Info().Msg("Setting OCP DB version for /info endpoint")
 	setDBVersion(
 		serverInstance,
@@ -97,7 +95,6 @@
 		dvoRecommendationsStorage,
 		"DVO_DB_version",
 	)
->>>>>>> 9c368ea6
 
 	err = serverInstance.Start(finishServerInstanceInitialization)
 	if err != nil {
